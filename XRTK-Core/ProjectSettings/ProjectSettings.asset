--- conflicted
+++ resolved
@@ -40,11 +40,7 @@
     width: 1
     height: 1
   m_SplashScreenLogos: []
-<<<<<<< HEAD
-  m_VirtualRealitySplashScreen: {fileID: 2800000, guid: 47a1f637f4d0a6e45974a9f994522bea,
-=======
   m_VirtualRealitySplashScreen: {fileID: 2800000, guid: 1ef2a4697194f534bbaf80dc654ebf58,
->>>>>>> 533ff2e7
     type: 3}
   m_HolographicTrackingLossScreen: {fileID: 0}
   defaultScreenWidth: 1024
@@ -177,7 +173,7 @@
   AndroidMinSdkVersion: 19
   AndroidTargetSdkVersion: 0
   AndroidPreferredInstallLocation: 1
-  aotOptions: 
+  aotOptions:
   stripEngineCode: 1
   iPhoneStrippingLevel: 0
   iPhoneScriptCallOptimization: 0
@@ -233,7 +229,7 @@
     rgba: 0
   iOSLaunchScreenFillPct: 100
   iOSLaunchScreenSize: 100
-  iOSLaunchScreenCustomXibPath: 
+  iOSLaunchScreenCustomXibPath:
   iOSLaunchScreeniPadType: 0
   iOSLaunchScreeniPadImage: {fileID: 0}
   iOSLaunchScreeniPadBackgroundColor:
@@ -241,9 +237,9 @@
     rgba: 0
   iOSLaunchScreeniPadFillPct: 100
   iOSLaunchScreeniPadSize: 100
-  iOSLaunchScreeniPadCustomXibPath: 
+  iOSLaunchScreeniPadCustomXibPath:
   iOSUseLaunchScreenStoryboard: 0
-  iOSLaunchScreenCustomStoryboardPath: 
+  iOSLaunchScreenCustomStoryboardPath:
   iOSDeviceRequirements: []
   iOSURLSchemes: []
   iOSBackgroundModes: 0
@@ -251,9 +247,9 @@
   metalEditorSupport: 1
   metalAPIValidation: 1
   iOSRenderExtraFrameOnPause: 0
-  appleDeveloperTeamID: 
-  iOSManualSigningProvisioningProfileID: 
-  tvOSManualSigningProvisioningProfileID: 
+  appleDeveloperTeamID:
+  iOSManualSigningProvisioningProfileID:
+  tvOSManualSigningProvisioningProfileID:
   iOSManualSigningProvisioningProfileType: 0
   tvOSManualSigningProvisioningProfileType: 0
   appleEnableAutomaticSigning: 0
@@ -267,7 +263,7 @@
   AndroidSplashScreenScale: 0
   androidSplashScreen: {fileID: 0}
   AndroidKeystoreName: '{inproject}: '
-  AndroidKeyaliasName: 
+  AndroidKeyaliasName:
   AndroidBuildApkPerCpuArchitecture: 0
   AndroidTVCompatibility: 0
   AndroidIsGame: 1
@@ -280,21 +276,13 @@
     height: 180
     banner: {fileID: 0}
   androidGamepadSupportLevel: 0
-<<<<<<< HEAD
   AndroidValidateAppBundleSize: 1
   AndroidAppBundleSizeToValidate: 150
-=======
-  resolutionDialogBanner: {fileID: 0}
->>>>>>> 533ff2e7
   m_BuildTargetIcons:
-  - m_BuildTarget: 
+  - m_BuildTarget:
     m_Icons:
     - serializedVersion: 2
-<<<<<<< HEAD
-      m_Icon: {fileID: 2800000, guid: 47a1f637f4d0a6e45974a9f994522bea, type: 3}
-=======
       m_Icon: {fileID: 2800000, guid: 1ef2a4697194f534bbaf80dc654ebf58, type: 3}
->>>>>>> 533ff2e7
       m_Width: 128
       m_Height: 128
       m_Kind: 0
@@ -305,92 +293,92 @@
       m_Width: 432
       m_Height: 432
       m_Kind: 2
-      m_SubKind: 
+      m_SubKind:
     - m_Textures: []
       m_Width: 324
       m_Height: 324
       m_Kind: 2
-      m_SubKind: 
+      m_SubKind:
     - m_Textures: []
       m_Width: 216
       m_Height: 216
       m_Kind: 2
-      m_SubKind: 
+      m_SubKind:
     - m_Textures: []
       m_Width: 162
       m_Height: 162
       m_Kind: 2
-      m_SubKind: 
+      m_SubKind:
     - m_Textures: []
       m_Width: 108
       m_Height: 108
       m_Kind: 2
-      m_SubKind: 
+      m_SubKind:
     - m_Textures: []
       m_Width: 81
       m_Height: 81
       m_Kind: 2
-      m_SubKind: 
+      m_SubKind:
     - m_Textures: []
       m_Width: 192
       m_Height: 192
       m_Kind: 1
-      m_SubKind: 
+      m_SubKind:
     - m_Textures: []
       m_Width: 144
       m_Height: 144
       m_Kind: 1
-      m_SubKind: 
+      m_SubKind:
     - m_Textures: []
       m_Width: 96
       m_Height: 96
       m_Kind: 1
-      m_SubKind: 
+      m_SubKind:
     - m_Textures: []
       m_Width: 72
       m_Height: 72
       m_Kind: 1
-      m_SubKind: 
+      m_SubKind:
     - m_Textures: []
       m_Width: 48
       m_Height: 48
       m_Kind: 1
-      m_SubKind: 
+      m_SubKind:
     - m_Textures: []
       m_Width: 36
       m_Height: 36
       m_Kind: 1
-      m_SubKind: 
+      m_SubKind:
     - m_Textures: []
       m_Width: 192
       m_Height: 192
       m_Kind: 0
-      m_SubKind: 
+      m_SubKind:
     - m_Textures: []
       m_Width: 144
       m_Height: 144
       m_Kind: 0
-      m_SubKind: 
+      m_SubKind:
     - m_Textures: []
       m_Width: 96
       m_Height: 96
       m_Kind: 0
-      m_SubKind: 
+      m_SubKind:
     - m_Textures: []
       m_Width: 72
       m_Height: 72
       m_Kind: 0
-      m_SubKind: 
+      m_SubKind:
     - m_Textures: []
       m_Width: 48
       m_Height: 48
       m_Kind: 0
-      m_SubKind: 
+      m_SubKind:
     - m_Textures: []
       m_Width: 36
       m_Height: 36
       m_Kind: 0
-      m_SubKind: 
+      m_SubKind:
   m_BuildTargetBatching:
   - m_BuildTarget: Standalone
     m_StaticBatching: 1
@@ -498,47 +486,47 @@
   enableInternalProfiler: 0
   logObjCUncaughtExceptions: 1
   enableCrashReportAPI: 0
-  cameraUsageDescription: 
-  locationUsageDescription: 
-  microphoneUsageDescription: 
-  switchNetLibKey: 
+  cameraUsageDescription:
+  locationUsageDescription:
+  microphoneUsageDescription:
+  switchNetLibKey:
   switchSocketMemoryPoolSize: 6144
   switchSocketAllocatorPoolSize: 128
   switchSocketConcurrencyLimit: 14
   switchScreenResolutionBehavior: 2
   switchUseCPUProfiler: 0
   switchApplicationID: 0x01004b9000490000
-  switchNSODependencies: 
-  switchTitleNames_0: 
-  switchTitleNames_1: 
-  switchTitleNames_2: 
-  switchTitleNames_3: 
-  switchTitleNames_4: 
-  switchTitleNames_5: 
-  switchTitleNames_6: 
-  switchTitleNames_7: 
-  switchTitleNames_8: 
-  switchTitleNames_9: 
-  switchTitleNames_10: 
-  switchTitleNames_11: 
-  switchTitleNames_12: 
-  switchTitleNames_13: 
-  switchTitleNames_14: 
-  switchPublisherNames_0: 
-  switchPublisherNames_1: 
-  switchPublisherNames_2: 
-  switchPublisherNames_3: 
-  switchPublisherNames_4: 
-  switchPublisherNames_5: 
-  switchPublisherNames_6: 
-  switchPublisherNames_7: 
-  switchPublisherNames_8: 
-  switchPublisherNames_9: 
-  switchPublisherNames_10: 
-  switchPublisherNames_11: 
-  switchPublisherNames_12: 
-  switchPublisherNames_13: 
-  switchPublisherNames_14: 
+  switchNSODependencies:
+  switchTitleNames_0:
+  switchTitleNames_1:
+  switchTitleNames_2:
+  switchTitleNames_3:
+  switchTitleNames_4:
+  switchTitleNames_5:
+  switchTitleNames_6:
+  switchTitleNames_7:
+  switchTitleNames_8:
+  switchTitleNames_9:
+  switchTitleNames_10:
+  switchTitleNames_11:
+  switchTitleNames_12:
+  switchTitleNames_13:
+  switchTitleNames_14:
+  switchPublisherNames_0:
+  switchPublisherNames_1:
+  switchPublisherNames_2:
+  switchPublisherNames_3:
+  switchPublisherNames_4:
+  switchPublisherNames_5:
+  switchPublisherNames_6:
+  switchPublisherNames_7:
+  switchPublisherNames_8:
+  switchPublisherNames_9:
+  switchPublisherNames_10:
+  switchPublisherNames_11:
+  switchPublisherNames_12:
+  switchPublisherNames_13:
+  switchPublisherNames_14:
   switchIcons_0: {fileID: 0}
   switchIcons_1: {fileID: 0}
   switchIcons_2: {fileID: 0}
@@ -569,11 +557,11 @@
   switchSmallIcons_12: {fileID: 0}
   switchSmallIcons_13: {fileID: 0}
   switchSmallIcons_14: {fileID: 0}
-  switchManualHTML: 
-  switchAccessibleURLs: 
-  switchLegalInformation: 
+  switchManualHTML:
+  switchAccessibleURLs:
+  switchLegalInformation:
   switchMainThreadStackSize: 1048576
-  switchPresenceGroupId: 
+  switchPresenceGroupId:
   switchLogoHandling: 0
   switchReleaseVersion: 0
   switchDisplayVersion: 1.0.0
@@ -581,7 +569,7 @@
   switchTouchScreenUsage: 0
   switchSupportedLanguagesMask: 0
   switchLogoType: 0
-  switchApplicationErrorCodeCategory: 
+  switchApplicationErrorCodeCategory:
   switchUserAccountSaveDataSize: 0
   switchUserAccountSaveDataJournalSize: 0
   switchApplicationAttribute: 0
@@ -601,14 +589,14 @@
   switchRatingsInt_10: 0
   switchRatingsInt_11: 0
   switchRatingsInt_12: 0
-  switchLocalCommunicationIds_0: 
-  switchLocalCommunicationIds_1: 
-  switchLocalCommunicationIds_2: 
-  switchLocalCommunicationIds_3: 
-  switchLocalCommunicationIds_4: 
-  switchLocalCommunicationIds_5: 
-  switchLocalCommunicationIds_6: 
-  switchLocalCommunicationIds_7: 
+  switchLocalCommunicationIds_0:
+  switchLocalCommunicationIds_1:
+  switchLocalCommunicationIds_2:
+  switchLocalCommunicationIds_3:
+  switchLocalCommunicationIds_4:
+  switchLocalCommunicationIds_5:
+  switchLocalCommunicationIds_6:
+  switchLocalCommunicationIds_7:
   switchParentalControl: 0
   switchAllowsScreenshot: 1
   switchAllowsVideoCapturing: 1
@@ -632,34 +620,34 @@
   switchNetworkInterfaceManagerInitializeEnabled: 1
   switchPlayerConnectionEnabled: 1
   ps4NPAgeRating: 12
-  ps4NPTitleSecret: 
-  ps4NPTrophyPackPath: 
+  ps4NPTitleSecret:
+  ps4NPTrophyPackPath:
   ps4ParentalLevel: 11
   ps4ContentID: ED1633-NPXX51362_00-0000000000000000
   ps4Category: 0
   ps4MasterVersion: 01.00
   ps4AppVersion: 01.00
   ps4AppType: 0
-  ps4ParamSfxPath: 
+  ps4ParamSfxPath:
   ps4VideoOutPixelFormat: 0
   ps4VideoOutInitialWidth: 1920
   ps4VideoOutBaseModeInitialWidth: 1920
   ps4VideoOutReprojectionRate: 60
-  ps4PronunciationXMLPath: 
-  ps4PronunciationSIGPath: 
-  ps4BackgroundImagePath: 
-  ps4StartupImagePath: 
-  ps4StartupImagesFolder: 
-  ps4IconImagesFolder: 
-  ps4SaveDataImagePath: 
-  ps4SdkOverride: 
-  ps4BGMPath: 
-  ps4ShareFilePath: 
-  ps4ShareOverlayImagePath: 
-  ps4PrivacyGuardImagePath: 
-  ps4NPtitleDatPath: 
+  ps4PronunciationXMLPath:
+  ps4PronunciationSIGPath:
+  ps4BackgroundImagePath:
+  ps4StartupImagePath:
+  ps4StartupImagesFolder:
+  ps4IconImagesFolder:
+  ps4SaveDataImagePath:
+  ps4SdkOverride:
+  ps4BGMPath:
+  ps4ShareFilePath:
+  ps4ShareOverlayImagePath:
+  ps4PrivacyGuardImagePath:
+  ps4NPtitleDatPath:
   ps4RemotePlayKeyAssignment: -1
-  ps4RemotePlayKeyMappingDir: 
+  ps4RemotePlayKeyMappingDir:
   ps4PlayTogetherPlayerCount: 0
   ps4EnterButtonAssignment: 1
   ps4ApplicationParam1: 0
@@ -687,9 +675,9 @@
   ps4ScriptOptimizationLevel: 0
   ps4Audio3dVirtualSpeakerCount: 14
   ps4attribCpuUsage: 0
-  ps4PatchPkgPath: 
-  ps4PatchLatestPkgPath: 
-  ps4PatchChangeinfoPath: 
+  ps4PatchPkgPath:
+  ps4PatchLatestPkgPath:
+  ps4PatchChangeinfoPath:
   ps4PatchDayOne: 0
   ps4attribUserManagement: 0
   ps4attribMoveSupport: 0
@@ -702,18 +690,18 @@
   ps4attribEyeToEyeDistanceSettingVR: 0
   ps4IncludedModules: []
   ps4attribVROutputEnabled: 0
-  monoEnv: 
+  monoEnv:
   splashScreenBackgroundSourceLandscape: {fileID: 0}
   splashScreenBackgroundSourcePortrait: {fileID: 0}
   blurSplashScreenBackground: 1
-  spritePackerPolicy: 
+  spritePackerPolicy:
   webGLMemorySize: 256
   webGLExceptionSupport: 1
   webGLNameFilesAsHashes: 0
   webGLDataCaching: 1
   webGLDebugSymbols: 0
-  webGLEmscriptenArgs: 
-  webGLModulesDirectory: 
+  webGLEmscriptenArgs:
+  webGLModulesDirectory:
   webGLTemplate: APPLICATION:Default
   webGLAnalyzeBuildSize: 0
   webGLUseEmbeddedResources: 0
@@ -734,7 +722,7 @@
   managedStrippingLevel: {}
   incrementalIl2cppBuild: {}
   allowUnsafeCode: 0
-  additionalIl2CppArgs: 
+  additionalIl2CppArgs:
   scriptingRuntimeVersion: 1
   gcIncremental: 0
   gcWBarrierValidation: 0
@@ -743,10 +731,10 @@
   m_MobileRenderingPath: 1
   metroPackageName: XRTK-Core
   metroPackageVersion: 2019.3.11.0
-  metroCertificatePath: 
-  metroCertificatePassword: 
-  metroCertificateSubject: 
-  metroCertificateIssuer: 
+  metroCertificatePath:
+  metroCertificatePassword:
+  metroCertificateSubject:
+  metroCertificateIssuer:
   metroCertificateNotAfter: 0000000000000000
   metroApplicationDescription: XRTK-Core
   wsaImages: {}
@@ -810,22 +798,22 @@
     Mobile: False
     Team: False
     Xbox: False
-  metroFTAName: 
+  metroFTAName:
   metroFTAFileTypes: []
-  metroProtocolName: 
-  XboxOneProductId: 
-  XboxOneUpdateKey: 
-  XboxOneSandboxId: 
-  XboxOneContentId: 
-  XboxOneTitleId: 
-  XboxOneSCId: 
-  XboxOneGameOsOverridePath: 
-  XboxOnePackagingOverridePath: 
-  XboxOneAppManifestOverridePath: 
+  metroProtocolName:
+  XboxOneProductId:
+  XboxOneUpdateKey:
+  XboxOneSandboxId:
+  XboxOneContentId:
+  XboxOneTitleId:
+  XboxOneSCId:
+  XboxOneGameOsOverridePath:
+  XboxOnePackagingOverridePath:
+  XboxOneAppManifestOverridePath:
   XboxOneVersion: 1.0.0.0
   XboxOnePackageEncryption: 0
   XboxOnePackageUpdateGranularity: 2
-  XboxOneDescription: 
+  XboxOneDescription:
   XboxOneLanguage:
   - enus
   XboxOneCapability: []
@@ -837,8 +825,8 @@
   XboxOneAllowedProductIds: []
   XboxOnePersistentLocalStorageSize: 0
   XboxOneXTitleMemory: 8
-  XboxOneOverrideIdentityName: 
-  XboxOneOverrideIdentityPublisher: 
+  XboxOneOverrideIdentityName:
+  XboxOneOverrideIdentityPublisher:
   vrEditorSettings:
     daydream:
       daydreamIconForeground: {fileID: 0}
@@ -846,21 +834,21 @@
   cloudServicesEnabled:
     UNet: 1
   luminIcon:
-    m_Name: 
-    m_ModelFolderPath: 
-    m_PortalFolderPath: 
+    m_Name:
+    m_ModelFolderPath:
+    m_PortalFolderPath:
   luminCert:
     m_CertPath: C:/Users/steph/Documents/XRTK Docs/privatekey/xrtk.cert
     m_SignPackage: 1
   luminIsChannelApp: 0
   luminVersion:
     m_VersionCode: 1
-    m_VersionName: 
+    m_VersionName:
   apiCompatibilityLevel: 6
-  cloudProjectId: 
+  cloudProjectId:
   framebufferDepthMemorylessMode: 0
-  projectName: 
-  organizationId: 
+  projectName:
+  organizationId:
   cloudEnabled: 0
   enableNativePlatformBackendsForNewInputSystem: 0
   disableOldInputManagerSupport: 0
