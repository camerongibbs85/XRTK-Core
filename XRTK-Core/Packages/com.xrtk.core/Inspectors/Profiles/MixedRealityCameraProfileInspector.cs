﻿// Copyright (c) Microsoft Corporation. All rights reserved.
// Licensed under the MIT License. See LICENSE in the project root for license information. 

using UnityEditor;
using UnityEngine;
using XRTK.Definitions;
using XRTK.Inspectors.Utilities;
using XRTK.Services;

namespace XRTK.Inspectors.Profiles
{
    [CustomEditor(typeof(MixedRealityCameraProfile))]
    public class MixedRealityCameraProfileInspector : BaseMixedRealityProfileInspector
    {
        private SerializedProperty isCameraPersistent;
        private SerializedProperty opaqueNearClip;
        private SerializedProperty opaqueClearFlags;
        private SerializedProperty opaqueBackgroundColor;
        private SerializedProperty opaqueQualityLevel;

        private SerializedProperty transparentNearClip;
        private SerializedProperty transparentClearFlags;
        private SerializedProperty transparentBackgroundColor;
        private SerializedProperty transparentQualityLevel;

        private SerializedProperty cameraRigType;
        private SerializedProperty defaultHeadHeight;
        private SerializedProperty bodyAdjustmentAngle;
        private SerializedProperty bodyAdjustmentSpeed;

        private readonly GUIContent nearClipTitle = new GUIContent("Near Clip");
        private readonly GUIContent clearFlagsTitle = new GUIContent("Clear Flags");

        private SerializedProperty isCameraControlEnabled;
        private SerializedProperty extraMouseSensitivityScale;
        private SerializedProperty defaultMouseSensitivity;
        private SerializedProperty mouseLookButton;
        private SerializedProperty isControllerLookInverted;
        private SerializedProperty currentControlMode;
        private SerializedProperty fastControlKey;
        private SerializedProperty controlSlowSpeed;
        private SerializedProperty controlFastSpeed;
        private SerializedProperty moveHorizontal;
        private SerializedProperty moveVertical;
        private SerializedProperty mouseX;
        private SerializedProperty mouseY;
        private SerializedProperty lookHorizontal;
        private SerializedProperty lookVertical;

        protected override void OnEnable()
        {
            base.OnEnable();

            isCameraPersistent = serializedObject.FindProperty("isCameraPersistent");
            opaqueNearClip = serializedObject.FindProperty("nearClipPlaneOpaqueDisplay");
            opaqueClearFlags = serializedObject.FindProperty("cameraClearFlagsOpaqueDisplay");
            opaqueBackgroundColor = serializedObject.FindProperty("backgroundColorOpaqueDisplay");
            opaqueQualityLevel = serializedObject.FindProperty("opaqueQualityLevel");

            transparentNearClip = serializedObject.FindProperty("nearClipPlaneTransparentDisplay");
            transparentClearFlags = serializedObject.FindProperty("cameraClearFlagsTransparentDisplay");
            transparentBackgroundColor = serializedObject.FindProperty("backgroundColorTransparentDisplay");
            transparentQualityLevel = serializedObject.FindProperty("transparentQualityLevel");

<<<<<<< HEAD
            isCameraControlEnabled = serializedObject.FindProperty("isCameraControlEnabled");
            extraMouseSensitivityScale = serializedObject.FindProperty("extraMouseSensitivityScale");
            defaultMouseSensitivity = serializedObject.FindProperty("defaultMouseSensitivity");
            mouseLookButton = serializedObject.FindProperty("mouseLookButton");
            isControllerLookInverted = serializedObject.FindProperty("isControllerLookInverted");
            currentControlMode = serializedObject.FindProperty("currentControlMode");
            fastControlKey = serializedObject.FindProperty("fastControlKey");
            controlSlowSpeed = serializedObject.FindProperty("controlSlowSpeed");
            controlFastSpeed = serializedObject.FindProperty("controlFastSpeed");
            moveHorizontal = serializedObject.FindProperty("moveHorizontal");
            moveVertical = serializedObject.FindProperty("moveVertical");
            mouseX = serializedObject.FindProperty("mouseX");
            mouseY = serializedObject.FindProperty("mouseY");
            lookHorizontal = serializedObject.FindProperty("lookHorizontal");
            lookVertical = serializedObject.FindProperty("lookVertical");
=======
            cameraRigType = serializedObject.FindProperty("cameraRigType");
            defaultHeadHeight = serializedObject.FindProperty("defaultHeadHeight");
            bodyAdjustmentAngle = serializedObject.FindProperty("bodyAdjustmentAngle");
            bodyAdjustmentSpeed = serializedObject.FindProperty("bodyAdjustmentSpeed");
>>>>>>> 979f19de
        }

        public override void OnInspectorGUI()
        {
            MixedRealityInspectorUtility.RenderMixedRealityToolkitLogo();

            if (thisProfile.ParentProfile != null &&
                GUILayout.Button("Back to Configuration Profile"))
            {
                Selection.activeObject = thisProfile.ParentProfile;
            }

            EditorGUILayout.Space();
            EditorGUILayout.LabelField("Camera Profile", EditorStyles.boldLabel);
            EditorGUILayout.HelpBox("The Camera Profile helps tweak camera settings no matter what platform you're building for.", MessageType.Info);

            thisProfile.CheckProfileLock();

            serializedObject.Update();

            EditorGUI.BeginChangeCheck();

            EditorGUILayout.Space();
            EditorGUILayout.LabelField("Global Settings:", EditorStyles.boldLabel);
            EditorGUILayout.PropertyField(isCameraPersistent);
            EditorGUILayout.PropertyField(cameraRigType);
            EditorGUILayout.PropertyField(defaultHeadHeight);
            EditorGUILayout.PropertyField(bodyAdjustmentAngle);
            EditorGUILayout.PropertyField(bodyAdjustmentSpeed);

            EditorGUILayout.Space();
            EditorGUILayout.LabelField("Opaque Display Settings:", EditorStyles.boldLabel);
            EditorGUILayout.PropertyField(opaqueNearClip, nearClipTitle);
            EditorGUILayout.PropertyField(opaqueClearFlags, clearFlagsTitle);

            if ((CameraClearFlags)opaqueClearFlags.intValue == CameraClearFlags.Color)
            {
                opaqueBackgroundColor.colorValue = EditorGUILayout.ColorField("Background Color", opaqueBackgroundColor.colorValue);
            }

            opaqueQualityLevel.intValue = EditorGUILayout.Popup("Quality Setting", opaqueQualityLevel.intValue, QualitySettings.names);

            EditorGUILayout.Space();
            EditorGUILayout.LabelField("Transparent Display Settings:", EditorStyles.boldLabel);
            EditorGUILayout.PropertyField(transparentNearClip, nearClipTitle);
            EditorGUILayout.PropertyField(transparentClearFlags, clearFlagsTitle);

            if ((CameraClearFlags)transparentClearFlags.intValue == CameraClearFlags.Color)
            {
                transparentBackgroundColor.colorValue = EditorGUILayout.ColorField("Background Color", transparentBackgroundColor.colorValue);
            }

            transparentQualityLevel.intValue = EditorGUILayout.Popup("Quality Setting", transparentQualityLevel.intValue, QualitySettings.names);

            EditorGUILayout.Space();
            EditorGUILayout.LabelField("Editor Controls Settings:", EditorStyles.boldLabel);
            EditorGUILayout.PropertyField(isCameraControlEnabled);
            {
                EditorGUILayout.BeginVertical("Label");

                EditorGUILayout.PropertyField(extraMouseSensitivityScale);
                EditorGUILayout.PropertyField(defaultMouseSensitivity);
                EditorGUILayout.PropertyField(mouseLookButton);
                EditorGUILayout.PropertyField(isControllerLookInverted);
                EditorGUILayout.PropertyField(currentControlMode);
                EditorGUILayout.PropertyField(fastControlKey);
                EditorGUILayout.PropertyField(controlSlowSpeed);
                EditorGUILayout.PropertyField(controlFastSpeed);
                EditorGUILayout.PropertyField(moveHorizontal);
                EditorGUILayout.PropertyField(moveVertical);
                EditorGUILayout.PropertyField(mouseX);
                EditorGUILayout.PropertyField(mouseY);
                EditorGUILayout.PropertyField(lookHorizontal);
                EditorGUILayout.PropertyField(lookVertical);

                EditorGUILayout.EndVertical();

            }

            serializedObject.ApplyModifiedProperties();

            if (MixedRealityToolkit.IsInitialized && EditorGUI.EndChangeCheck())
            {
                EditorApplication.delayCall += () => MixedRealityToolkit.Instance.ResetConfiguration(MixedRealityToolkit.Instance.ActiveProfile);
            }
        }
    }
}<|MERGE_RESOLUTION|>--- conflicted
+++ resolved
@@ -31,22 +31,6 @@
         private readonly GUIContent nearClipTitle = new GUIContent("Near Clip");
         private readonly GUIContent clearFlagsTitle = new GUIContent("Clear Flags");
 
-        private SerializedProperty isCameraControlEnabled;
-        private SerializedProperty extraMouseSensitivityScale;
-        private SerializedProperty defaultMouseSensitivity;
-        private SerializedProperty mouseLookButton;
-        private SerializedProperty isControllerLookInverted;
-        private SerializedProperty currentControlMode;
-        private SerializedProperty fastControlKey;
-        private SerializedProperty controlSlowSpeed;
-        private SerializedProperty controlFastSpeed;
-        private SerializedProperty moveHorizontal;
-        private SerializedProperty moveVertical;
-        private SerializedProperty mouseX;
-        private SerializedProperty mouseY;
-        private SerializedProperty lookHorizontal;
-        private SerializedProperty lookVertical;
-
         protected override void OnEnable()
         {
             base.OnEnable();
@@ -62,28 +46,10 @@
             transparentBackgroundColor = serializedObject.FindProperty("backgroundColorTransparentDisplay");
             transparentQualityLevel = serializedObject.FindProperty("transparentQualityLevel");
 
-<<<<<<< HEAD
-            isCameraControlEnabled = serializedObject.FindProperty("isCameraControlEnabled");
-            extraMouseSensitivityScale = serializedObject.FindProperty("extraMouseSensitivityScale");
-            defaultMouseSensitivity = serializedObject.FindProperty("defaultMouseSensitivity");
-            mouseLookButton = serializedObject.FindProperty("mouseLookButton");
-            isControllerLookInverted = serializedObject.FindProperty("isControllerLookInverted");
-            currentControlMode = serializedObject.FindProperty("currentControlMode");
-            fastControlKey = serializedObject.FindProperty("fastControlKey");
-            controlSlowSpeed = serializedObject.FindProperty("controlSlowSpeed");
-            controlFastSpeed = serializedObject.FindProperty("controlFastSpeed");
-            moveHorizontal = serializedObject.FindProperty("moveHorizontal");
-            moveVertical = serializedObject.FindProperty("moveVertical");
-            mouseX = serializedObject.FindProperty("mouseX");
-            mouseY = serializedObject.FindProperty("mouseY");
-            lookHorizontal = serializedObject.FindProperty("lookHorizontal");
-            lookVertical = serializedObject.FindProperty("lookVertical");
-=======
             cameraRigType = serializedObject.FindProperty("cameraRigType");
             defaultHeadHeight = serializedObject.FindProperty("defaultHeadHeight");
             bodyAdjustmentAngle = serializedObject.FindProperty("bodyAdjustmentAngle");
             bodyAdjustmentSpeed = serializedObject.FindProperty("bodyAdjustmentSpeed");
->>>>>>> 979f19de
         }
 
         public override void OnInspectorGUI()
@@ -138,31 +104,6 @@
 
             transparentQualityLevel.intValue = EditorGUILayout.Popup("Quality Setting", transparentQualityLevel.intValue, QualitySettings.names);
 
-            EditorGUILayout.Space();
-            EditorGUILayout.LabelField("Editor Controls Settings:", EditorStyles.boldLabel);
-            EditorGUILayout.PropertyField(isCameraControlEnabled);
-            {
-                EditorGUILayout.BeginVertical("Label");
-
-                EditorGUILayout.PropertyField(extraMouseSensitivityScale);
-                EditorGUILayout.PropertyField(defaultMouseSensitivity);
-                EditorGUILayout.PropertyField(mouseLookButton);
-                EditorGUILayout.PropertyField(isControllerLookInverted);
-                EditorGUILayout.PropertyField(currentControlMode);
-                EditorGUILayout.PropertyField(fastControlKey);
-                EditorGUILayout.PropertyField(controlSlowSpeed);
-                EditorGUILayout.PropertyField(controlFastSpeed);
-                EditorGUILayout.PropertyField(moveHorizontal);
-                EditorGUILayout.PropertyField(moveVertical);
-                EditorGUILayout.PropertyField(mouseX);
-                EditorGUILayout.PropertyField(mouseY);
-                EditorGUILayout.PropertyField(lookHorizontal);
-                EditorGUILayout.PropertyField(lookVertical);
-
-                EditorGUILayout.EndVertical();
-
-            }
-
             serializedObject.ApplyModifiedProperties();
 
             if (MixedRealityToolkit.IsInitialized && EditorGUI.EndChangeCheck())
