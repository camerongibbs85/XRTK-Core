﻿// Copyright (c) Microsoft Corporation. All rights reserved.
// Licensed under the MIT License. See LICENSE in the project root for license information.

using UnityEngine;
<<<<<<< HEAD
using XRTK.Definitions.Devices;
=======
using XRTK.Attributes;
>>>>>>> 979f19de
using XRTK.Definitions.Utilities;
using XRTK.Interfaces;
using XRTK.Services.CameraSystem;

namespace XRTK.Definitions
{
    /// <summary>
    /// This <see cref="ScriptableObject"/> tells you if your head mounted display (HMD)
    /// is a transparent device or an occluded device.
    /// Based on those values, you can customize your camera and quality settings.
    /// </summary>
    [CreateAssetMenu(menuName = "Mixed Reality Toolkit/Camera Profile", fileName = "MixedRealityCameraProfile", order = (int)CreateProfileMenuItemIndices.Camera)]
    public class MixedRealityCameraProfile : BaseMixedRealityProfile
    {
        [SerializeField]
        private bool isCameraPersistent = false;

        /// <summary>
        /// Should the camera be reused in each scene?
        /// If so, then the camera's root will be flagged so it is not destroyed when the scene is unloaded.
        /// </summary>
        public bool IsCameraPersistent => isCameraPersistent;

        [SerializeField]
        [Tooltip("The near clipping plane distance for an opaque display.")]
        private float nearClipPlaneOpaqueDisplay = 0.1f;

        /// <summary>
        /// The near clipping plane distance for an opaque display.
        /// </summary>
        public float NearClipPlaneOpaqueDisplay
        {
            get => nearClipPlaneOpaqueDisplay;
            internal set => nearClipPlaneOpaqueDisplay = value;
        }

        [SerializeField]
        [Tooltip("Values for Camera.clearFlags, determining what to clear when rendering a Camera for an opaque display.")]
        private CameraClearFlags cameraClearFlagsOpaqueDisplay = CameraClearFlags.Skybox;

        /// <summary>
        /// Values for Camera.clearFlags, determining what to clear when rendering a Camera for an opaque display.
        /// </summary>
        public CameraClearFlags CameraClearFlagsOpaqueDisplay => cameraClearFlagsOpaqueDisplay;

        [SerializeField]
        [Tooltip("Background color for a transparent display.")]
        private Color backgroundColorOpaqueDisplay = Color.black;

        /// <summary>
        /// Background color for a transparent display.
        /// </summary>
        public Color BackgroundColorOpaqueDisplay => backgroundColorOpaqueDisplay;

        [SerializeField]
        [Tooltip("Set the desired quality for your application for opaque display.")]
        private int opaqueQualityLevel = 0;

        /// <summary>
        /// Set the desired quality for your application for opaque display.
        /// </summary>
        public int OpaqueQualityLevel => opaqueQualityLevel;

        [SerializeField]
        [Tooltip("The near clipping plane distance for a transparent display.")]
        private float nearClipPlaneTransparentDisplay = 0.85f;

        /// <summary>
        /// The near clipping plane distance for a transparent display.
        /// </summary>
        public float NearClipPlaneTransparentDisplay => nearClipPlaneTransparentDisplay;

        [SerializeField]
        [Tooltip("Values for Camera.clearFlags, determining what to clear when rendering a Camera for an opaque display.")]
        private CameraClearFlags cameraClearFlagsTransparentDisplay = CameraClearFlags.SolidColor;

        /// <summary>
        /// Values for Camera.clearFlags, determining what to clear when rendering a Camera for an opaque display.
        /// </summary>
        public CameraClearFlags CameraClearFlagsTransparentDisplay => cameraClearFlagsTransparentDisplay;

        [SerializeField]
        [Tooltip("Background color for a transparent display.")]
        private Color backgroundColorTransparentDisplay = Color.clear;

        /// <summary>
        /// Background color for a transparent display.
        /// </summary>
        public Color BackgroundColorTransparentDisplay => backgroundColorTransparentDisplay;

        [SerializeField]
        [Tooltip("Set the desired quality for your application for transparent display.")]
        private int transparentQualityLevel = 0;

        /// <summary>
        /// Set the desired quality for your application for transparent display.
        /// </summary>
        public int TransparentQualityLevel => transparentQualityLevel;

<<<<<<< HEAD
        #region Editor Camera Controls

        [SerializeField]
        [Tooltip("Enable manual camera control")]
        private bool isCameraControlEnabled = true;
        public bool IsCameraControlEnabled => isCameraControlEnabled;

        [SerializeField]
        private float extraMouseSensitivityScale = 3.0f;
        public float ExtraMouseSensitivityScale => extraMouseSensitivityScale;
        [SerializeField]
        private float defaultMouseSensitivity = 0.1f;
        public float DefaultMouseSensitivity => defaultMouseSensitivity;

        [SerializeField]
        [Tooltip("Controls how mouse look control is activated.")]
        private EditorCameraControlMouseButton mouseLookButton = EditorCameraControlMouseButton.Right;
        public EditorCameraControlMouseButton MouseLookButton => mouseLookButton;
        [SerializeField]
        private bool isControllerLookInverted = true;
        public bool IsControllerLookInverted => isControllerLookInverted;

        [SerializeField]
        private EditorCameraControlMode currentControlMode = EditorCameraControlMode.Fly;
        public EditorCameraControlMode CurrentControlMode => currentControlMode;
        [SerializeField]
        private KeyCode fastControlKey = KeyCode.RightControl;
        public KeyCode FastControlKey => fastControlKey;
        [SerializeField]
        private float controlSlowSpeed = 0.1f;
        public float ControlSlowSpeed => controlSlowSpeed;
        [SerializeField]
        private float controlFastSpeed = 1.0f;
        public float ControlFastSpeed => controlFastSpeed;

        // Input axes  to coordinate with the Input Manager (Project Settings -> Input)

        // Horizontal movement string for keyboard and left stick of game controller
        [SerializeField]
        [Tooltip("Horizontal movement Axis ")]
        private string moveHorizontal = "Horizontal";
        public string MoveHorizontal => moveHorizontal;
        // Vertical movement string for keyboard and left stick of game controller 
        [SerializeField]
        [Tooltip("Vertical movement Axis ")]
        private string moveVertical = "Vertical";
        public string MoveVertical => moveVertical;
        // Mouse movement string for the x-axis
        [SerializeField]
        [Tooltip("Mouse Movement X-axis")]
        private string mouseX = "Mouse X";
        public string MouseX => mouseX;
        // Mouse movement string for the y-axis
        [SerializeField]
        [Tooltip("Mouse Movement Y-axis")]
        private string mouseY = "Mouse Y";
        public string MouseY => mouseY;
        // Look horizontal string for right stick of game controller
        // The right stick has no default settings in the Input Manager and will need to be setup for a game controller to look
        [SerializeField]
        [Tooltip("Look Horizontal Axis - Right Stick On Controller")]
        private string lookHorizontal = ControllerMappingLibrary.AXIS_4;
        public string LookHorizontal => lookHorizontal;
        // Look vertical string for right stick of game controller
        [SerializeField]
        [Tooltip("Look Vertical Axis - Right Stick On Controller ")]
        private string lookVertical = ControllerMappingLibrary.AXIS_5;
        public string LookVertical => lookVertical;

        #endregion
=======
        [SerializeField]
        [Tooltip("The concrete type to use for the camera rig.")]
        [Implements(typeof(IMixedRealityCameraRig), TypeGrouping.ByNamespaceFlat)]
        private SystemType cameraRigType = new SystemType(typeof(DefaultCameraRig));

        /// <summary>
        /// The concrete type to use for the camera rig.
        /// </summary>
        public SystemType CameraRigType
        {
            get => cameraRigType;
            internal set => cameraRigType = value;
        }

        [SerializeField]
        [Tooltip("The default head height the rig will start at if a platform doesn't automatically adjust the height for you.")]
        private float defaultHeadHeight = 1.6f;

        /// <summary>
        /// The default head height the rig will start at if a platform doesn't automatically adjust the height for you.
        /// </summary>
        public float DefaultHeadHeight => defaultHeadHeight;

        [SerializeField]
        [Range(0f, 180f)]
        [Tooltip("This is the angle that will be used to adjust the player's body rotation in relation to their head position.")]
        private float bodyAdjustmentAngle = 60f;

        /// <summary>
        /// /// This is the angle that will be used to adjust the player's body rotation in relation to their head position.
        /// </summary>
        public float BodyAdjustmentAngle => bodyAdjustmentAngle;

        [SerializeField]
        [Tooltip("The speed at which the body transform will sync it's rotation with the head transform.")]
        private float bodyAdjustmentSpeed = 1f;

        /// <summary>
        /// The speed at which the body transform will sync it's rotation with the head transform.
        /// </summary>
        public float BodyAdjustmentSpeed => bodyAdjustmentSpeed;
>>>>>>> 979f19de
    }
}<|MERGE_RESOLUTION|>--- conflicted
+++ resolved
@@ -2,11 +2,7 @@
 // Licensed under the MIT License. See LICENSE in the project root for license information.
 
 using UnityEngine;
-<<<<<<< HEAD
-using XRTK.Definitions.Devices;
-=======
 using XRTK.Attributes;
->>>>>>> 979f19de
 using XRTK.Definitions.Utilities;
 using XRTK.Interfaces;
 using XRTK.Services.CameraSystem;
@@ -106,78 +102,6 @@
         /// </summary>
         public int TransparentQualityLevel => transparentQualityLevel;
 
-<<<<<<< HEAD
-        #region Editor Camera Controls
-
-        [SerializeField]
-        [Tooltip("Enable manual camera control")]
-        private bool isCameraControlEnabled = true;
-        public bool IsCameraControlEnabled => isCameraControlEnabled;
-
-        [SerializeField]
-        private float extraMouseSensitivityScale = 3.0f;
-        public float ExtraMouseSensitivityScale => extraMouseSensitivityScale;
-        [SerializeField]
-        private float defaultMouseSensitivity = 0.1f;
-        public float DefaultMouseSensitivity => defaultMouseSensitivity;
-
-        [SerializeField]
-        [Tooltip("Controls how mouse look control is activated.")]
-        private EditorCameraControlMouseButton mouseLookButton = EditorCameraControlMouseButton.Right;
-        public EditorCameraControlMouseButton MouseLookButton => mouseLookButton;
-        [SerializeField]
-        private bool isControllerLookInverted = true;
-        public bool IsControllerLookInverted => isControllerLookInverted;
-
-        [SerializeField]
-        private EditorCameraControlMode currentControlMode = EditorCameraControlMode.Fly;
-        public EditorCameraControlMode CurrentControlMode => currentControlMode;
-        [SerializeField]
-        private KeyCode fastControlKey = KeyCode.RightControl;
-        public KeyCode FastControlKey => fastControlKey;
-        [SerializeField]
-        private float controlSlowSpeed = 0.1f;
-        public float ControlSlowSpeed => controlSlowSpeed;
-        [SerializeField]
-        private float controlFastSpeed = 1.0f;
-        public float ControlFastSpeed => controlFastSpeed;
-
-        // Input axes  to coordinate with the Input Manager (Project Settings -> Input)
-
-        // Horizontal movement string for keyboard and left stick of game controller
-        [SerializeField]
-        [Tooltip("Horizontal movement Axis ")]
-        private string moveHorizontal = "Horizontal";
-        public string MoveHorizontal => moveHorizontal;
-        // Vertical movement string for keyboard and left stick of game controller 
-        [SerializeField]
-        [Tooltip("Vertical movement Axis ")]
-        private string moveVertical = "Vertical";
-        public string MoveVertical => moveVertical;
-        // Mouse movement string for the x-axis
-        [SerializeField]
-        [Tooltip("Mouse Movement X-axis")]
-        private string mouseX = "Mouse X";
-        public string MouseX => mouseX;
-        // Mouse movement string for the y-axis
-        [SerializeField]
-        [Tooltip("Mouse Movement Y-axis")]
-        private string mouseY = "Mouse Y";
-        public string MouseY => mouseY;
-        // Look horizontal string for right stick of game controller
-        // The right stick has no default settings in the Input Manager and will need to be setup for a game controller to look
-        [SerializeField]
-        [Tooltip("Look Horizontal Axis - Right Stick On Controller")]
-        private string lookHorizontal = ControllerMappingLibrary.AXIS_4;
-        public string LookHorizontal => lookHorizontal;
-        // Look vertical string for right stick of game controller
-        [SerializeField]
-        [Tooltip("Look Vertical Axis - Right Stick On Controller ")]
-        private string lookVertical = ControllerMappingLibrary.AXIS_5;
-        public string LookVertical => lookVertical;
-
-        #endregion
-=======
         [SerializeField]
         [Tooltip("The concrete type to use for the camera rig.")]
         [Implements(typeof(IMixedRealityCameraRig), TypeGrouping.ByNamespaceFlat)]
@@ -219,6 +143,5 @@
         /// The speed at which the body transform will sync it's rotation with the head transform.
         /// </summary>
         public float BodyAdjustmentSpeed => bodyAdjustmentSpeed;
->>>>>>> 979f19de
     }
 }