﻿// Copyright (c) Microsoft Corporation. All rights reserved.
// Licensed under the MIT License. See LICENSE in the project root for license information.

using UnityEngine;
using XRTK.Attributes;
using XRTK.Definitions.BoundarySystem;
using XRTK.Definitions.DiagnosticsSystem;
using XRTK.Definitions.InputSystem;
using XRTK.Definitions.NetworkingSystem;
using XRTK.Definitions.SpatialAwarenessSystem;
using XRTK.Definitions.Utilities;
using XRTK.Interfaces;
using XRTK.Interfaces.BoundarySystem;
using XRTK.Interfaces.CameraSystem;
using XRTK.Interfaces.DiagnosticsSystem;
using XRTK.Interfaces.InputSystem;
using XRTK.Interfaces.NetworkingSystem;
using XRTK.Interfaces.SpatialAwarenessSystem;
using XRTK.Interfaces.TeleportSystem;
using XRTK.Services;

namespace XRTK.Definitions
{
    /// <summary>
    /// Configuration profile settings for the Mixed Reality Toolkit.
    /// </summary>
    [CreateAssetMenu(menuName = "Mixed Reality Toolkit/Mixed Reality Toolkit Configuration Profile", fileName = "MixedRealityToolkitConfigurationProfile", order = (int)CreateProfileMenuItemIndices.Configuration)]
    public class MixedRealityToolkitConfigurationProfile : BaseMixedRealityProfile
    {
        #region Camera System

        [SerializeField]
        [Tooltip("Enable the Camera System on Startup.")]
        private bool enableCameraSystem = false;

        /// <summary>
        /// Enable and configure the Camera Profile for the Mixed Reality Toolkit
        /// </summary>
        public bool IsCameraSystemEnabled
        {
            get => CameraProfile != null && cameraSystemType != null && cameraSystemType.Type != null && enableCameraSystem;
            internal set => enableCameraSystem = value;
        }

        [SerializeField]
        [Tooltip("Camera System Class to instantiate at runtime.")]
        [Implements(typeof(IMixedRealityCameraSystem), TypeGrouping.ByNamespaceFlat)]
        private SystemType cameraSystemType;

        /// <summary>
        /// Camera System class to instantiate at runtime.
        /// </summary>
        public SystemType CameraSystemType
        {
            get => cameraSystemType;
            internal set => cameraSystemType = value;
        }


        [SerializeField]
        [Tooltip("Camera profile.")]
        private MixedRealityCameraProfile cameraProfile;

        /// <summary>
        /// Profile for customizing your camera and quality settings based on if your 
        /// head mounted display (HMD) is a transparent device or an occluded device.
        /// </summary>
        public MixedRealityCameraProfile CameraProfile
        {
            get => cameraProfile;
            internal set => cameraProfile = value;
        }

        #endregion Camera System

        #region Input System

        [SerializeField]
        [Tooltip("Enable the Input System on Startup.")]
        private bool enableInputSystem = false;

        /// <summary>
        /// Enable and configure the Input System component for the Mixed Reality Toolkit
        /// </summary>
        public bool IsInputSystemEnabled
        {
            get => inputSystemProfile != null && inputSystemType != null && inputSystemType.Type != null && enableInputSystem;
            internal set => enableInputSystem = value;
        }

        [SerializeField]
        [Tooltip("Input System profile for setting wiring up events and actions to input devices.")]
        private MixedRealityInputSystemProfile inputSystemProfile;

        /// <summary>
        /// Input System profile for setting wiring up events and actions to input devices.
        /// </summary>
        public MixedRealityInputSystemProfile InputSystemProfile
        {
            get => inputSystemProfile;
            internal set => inputSystemProfile = value;
        }

        [SerializeField]
        [Tooltip("Input System Class to instantiate at runtime.")]
        [Implements(typeof(IMixedRealityInputSystem), TypeGrouping.ByNamespaceFlat)]
        private SystemType inputSystemType;

        /// <summary>
        /// Input System Script File to instantiate at runtime.
        /// </summary>
        public SystemType InputSystemType
        {
            get => inputSystemType;
            internal set => inputSystemType = value;
        }

        #endregion Input System

        #region Boundary System

        [SerializeField]
        [Tooltip("Enable the Boundary on Startup")]
        private bool enableBoundarySystem = false;

        /// <summary>
        /// Enable and configure the boundary system.
        /// </summary>
        public bool IsBoundarySystemEnabled
        {
            get => boundarySystemType != null && boundarySystemType.Type != null && enableBoundarySystem && boundaryVisualizationProfile != null;
            internal set => enableBoundarySystem = value;
        }

        [SerializeField]
        [Tooltip("Boundary System Class to instantiate at runtime.")]
        [Implements(typeof(IMixedRealityBoundarySystem), TypeGrouping.ByNamespaceFlat)]
        private SystemType boundarySystemType;

        /// <summary>
        /// Boundary System Script File to instantiate at runtime.
        /// </summary>
        public SystemType BoundarySystemSystemType
        {
            get => boundarySystemType;
            internal set => boundarySystemType = value;
        }

        [SerializeField]
        [Tooltip("Profile for wiring up boundary visualization assets.")]
        private MixedRealityBoundaryVisualizationProfile boundaryVisualizationProfile;

        /// <summary>
        /// Active profile for controller mapping configuration
        /// </summary>
        public MixedRealityBoundaryVisualizationProfile BoundaryVisualizationProfile
        {
            get => boundaryVisualizationProfile;
            internal set => boundaryVisualizationProfile = value;
        }

        #endregion Boundary System

        #region Teleport System

        [SerializeField]
        [Tooltip("Enable the Teleport System on Startup")]
        private bool enableTeleportSystem = false;

        /// <summary>
        /// Enable and configure the boundary system.
        /// </summary>
        public bool IsTeleportSystemEnabled
        {
            get => teleportSystemType != null && teleportSystemType.Type != null && enableTeleportSystem;
            internal set => enableTeleportSystem = value;
        }

        [SerializeField]
        [Tooltip("Boundary System Class to instantiate at runtime.")]
        [Implements(typeof(IMixedRealityTeleportSystem), TypeGrouping.ByNamespaceFlat)]
        private SystemType teleportSystemType;

        /// <summary>
        /// Teleport System Script File to instantiate at runtime.
        /// </summary>
        public SystemType TeleportSystemSystemType
        {
            get => teleportSystemType;
            internal set => teleportSystemType = value;
        }

        #endregion Teleport System

        #region Spatial Awareness System

        [SerializeField]
        [Tooltip("Enable the Spatial Awareness system on Startup")]
        private bool enableSpatialAwarenessSystem = false;

        /// <summary>
        /// Enable and configure the spatial awareness system.
        /// </summary>
        public bool IsSpatialAwarenessSystemEnabled
        {
            get => spatialAwarenessSystemType != null && spatialAwarenessSystemType.Type != null && enableSpatialAwarenessSystem && spatialAwarenessProfile != null;
            internal set => enableSpatialAwarenessSystem = value;
        }

        [SerializeField]
        [Tooltip("Spatial Awareness System Class to instantiate at runtime.")]
        [Implements(typeof(IMixedRealitySpatialAwarenessSystem), TypeGrouping.ByNamespaceFlat)]
        private SystemType spatialAwarenessSystemType;

        /// <summary>
        /// Boundary System Script File to instantiate at runtime.
        /// </summary>
        public SystemType SpatialAwarenessSystemSystemType
        {
            get => spatialAwarenessSystemType;
            internal set => spatialAwarenessSystemType = value;
        }

        [SerializeField]
        [Tooltip("Profile for configuring the Spatial Awareness system.")]
        private MixedRealitySpatialAwarenessSystemProfile spatialAwarenessProfile;

        /// <summary>
        /// Active profile for spatial awareness configuration
        /// </summary>
        public MixedRealitySpatialAwarenessSystemProfile SpatialAwarenessProfile
        {
            get => spatialAwarenessProfile;
            internal set => spatialAwarenessProfile = value;
        }

        #endregion Spatial Awareness System

        #region Networking System

        [SerializeField]
        [Tooltip("Profile for wiring up networking assets.")]
        private MixedRealityNetworkSystemProfile networkingSystemProfile;

        /// <summary>
        /// Active profile for diagnostic configuration
        /// </summary>
        public MixedRealityNetworkSystemProfile NetworkingSystemProfile
        {
            get => networkingSystemProfile;
            internal set => networkingSystemProfile = value;
        }

        [SerializeField]
        [Tooltip("Enable networking system")]
        private bool enableNetworkingSystem = false;

        /// <summary>
        /// Is the networking system properly configured and enabled?
        /// </summary>
        public bool IsNetworkingSystemEnabled
        {
            get => enableNetworkingSystem && NetworkingSystemSystemType?.Type != null && networkingSystemProfile != null;
            internal set => enableNetworkingSystem = value;
        }

        [SerializeField]
        [Tooltip("Networking System Class to instantiate at runtime.")]
        [Implements(typeof(IMixedRealityNetworkingSystem), TypeGrouping.ByNamespaceFlat)]
        private SystemType networkingSystemType;

        /// <summary>
        /// Diagnostics System Script File to instantiate at runtime
        /// </summary>
        public SystemType NetworkingSystemSystemType
        {
            get => networkingSystemType;
            internal set => networkingSystemType = value;
        }

        #endregion Networking System

        #region Diagnostics System

        [SerializeField]
        [Tooltip("Profile for wiring up diagnostic assets.")]
        private MixedRealityDiagnosticsSystemProfile diagnosticsSystemProfile;

        /// <summary>
        /// Active profile for diagnostic configuration
        /// </summary>
        public MixedRealityDiagnosticsSystemProfile DiagnosticsSystemProfile
        {
            get => diagnosticsSystemProfile;
            internal set => diagnosticsSystemProfile = value;
        }

        [SerializeField]
        [Tooltip("Enable diagnostic system")]
        private bool enableDiagnosticsSystem = false;

        /// <summary>
        /// Is the diagnostics system properly configured and enabled?
        /// </summary>
        public bool IsDiagnosticsSystemEnabled
        {
            get => enableDiagnosticsSystem && DiagnosticsSystemSystemType?.Type != null && diagnosticsSystemProfile != null;
            internal set => enableDiagnosticsSystem = value;
        }

        [SerializeField]
        [Tooltip("Diagnostics System Class to instantiate at runtime.")]
        [Implements(typeof(IMixedRealityDiagnosticsSystem), TypeGrouping.ByNamespaceFlat)]
        private SystemType diagnosticsSystemType;

        /// <summary>
        /// Diagnostics System Script File to instantiate at runtime
        /// </summary>
        public SystemType DiagnosticsSystemSystemType
        {
            get => diagnosticsSystemType;
            internal set => diagnosticsSystemType = value;
        }

        #endregion Diagnostics System

        #region Native Library System

        [SerializeField]
        [Tooltip("Enable the native library system.")]
        private bool enableNativeLibrarySystem = false;

        /// <summary>
        /// Is the native library system properly configured and enabled?
        /// </summary>
        public bool IsNativeLibrarySystemEnabled
        {
            get => enableNativeLibrarySystem && NativeLibrarySystemType?.Type != null && nativeLibrarySystemProfile != null;
            internal set => enableNativeLibrarySystem = value;
        }

        [SerializeField]
        [Tooltip("Native Library class to instantiate at runtime.")]
        [Implements(typeof(IMixedRealityNativeLibrarySystem), TypeGrouping.ByNamespaceFlat)]
        private SystemType nativeLibrarySystemType;

        /// <summary>
        /// Native Library class to instantiate at runtime.
        /// </summary>
        public SystemType NativeLibrarySystemType
        {
            get => nativeLibrarySystemType;
            internal set => nativeLibrarySystemType = value;
        }

        [SerializeField]
        [Tooltip("Profile for setting up native libraries as data providers.")]
        private NativeLibrarySystemProfile nativeLibrarySystemProfile = null;

        /// <summary>
        /// Profile for setting up native libraries as data providers.
        /// </summary>
        public NativeLibrarySystemProfile NativeLibrarySystemProfile
        {
            get => nativeLibrarySystemProfile;
            internal set => nativeLibrarySystemProfile = value;
        }

        #endregion Native Library System

        [SerializeField]
        [Tooltip("All the additional non-required services registered with the Mixed Reality Toolkit.")]
        private MixedRealityRegisteredServiceProvidersProfile registeredServiceProvidersProfile = null;

        /// <summary>
        /// All the additional non-required systems, features, and managers registered with the Mixed Reality Toolkit.
        /// </summary>
<<<<<<< HEAD
        public MixedRealityRegisteredServiceProvidersProfile RegisteredServiceProvidersProfile => registeredServiceProvidersProfile;
=======
        public MixedRealityRegisteredServiceProvidersProfile RegisteredServiceProvidersProfile
        {
            get => registeredServiceProvidersProfile;
            internal set => registeredServiceProvidersProfile = value;
        }

        #endregion Mixed Reality Toolkit configurable properties
>>>>>>> 6d83b00c
    }
}<|MERGE_RESOLUTION|>--- conflicted
+++ resolved
@@ -62,7 +62,7 @@
         private MixedRealityCameraProfile cameraProfile;
 
         /// <summary>
-        /// Profile for customizing your camera and quality settings based on if your 
+        /// Profile for customizing your camera and quality settings based on if your
         /// head mounted display (HMD) is a transparent device or an occluded device.
         /// </summary>
         public MixedRealityCameraProfile CameraProfile
@@ -375,9 +375,6 @@
         /// <summary>
         /// All the additional non-required systems, features, and managers registered with the Mixed Reality Toolkit.
         /// </summary>
-<<<<<<< HEAD
-        public MixedRealityRegisteredServiceProvidersProfile RegisteredServiceProvidersProfile => registeredServiceProvidersProfile;
-=======
         public MixedRealityRegisteredServiceProvidersProfile RegisteredServiceProvidersProfile
         {
             get => registeredServiceProvidersProfile;
@@ -385,6 +382,5 @@
         }
 
         #endregion Mixed Reality Toolkit configurable properties
->>>>>>> 6d83b00c
     }
 }