// Copyright (c) XRTK. All rights reserved.
// Licensed under the MIT License. See LICENSE in the project root for license information.

using System;
using System.Collections.Generic;
using System.Linq;
using System.Threading.Tasks;
using UnityEngine;
using UnityEngine.EventSystems;
using XRTK.Definitions;
using XRTK.Definitions.Platforms;
using XRTK.Extensions;
using XRTK.Interfaces;
using XRTK.Interfaces.BoundarySystem;
using XRTK.Interfaces.CameraSystem;
using XRTK.Interfaces.DiagnosticsSystem;
using XRTK.Interfaces.InputSystem;
using XRTK.Interfaces.NetworkingSystem;
using XRTK.Interfaces.SpatialAwarenessSystem;
using XRTK.Interfaces.TeleportSystem;
using XRTK.Utilities;
using XRTK.Utilities.Async;

namespace XRTK.Services
{
    /// <summary>
    /// This class is responsible for coordinating the operation of the Mixed Reality Toolkit. It is the only Singleton in the entire project.
    /// It provides a service registry for all active services that are used within a project as well as providing the active profile for the project.
    /// The <see cref="ActiveProfile"/> can be swapped out at any time to meet the needs of your project.
    /// </summary>
    [ExecuteInEditMode]
    [DisallowMultipleComponent]
    public sealed class MixedRealityToolkit : MonoBehaviour, IDisposable
    {
        #region Mixed Reality Toolkit Profile properties

        /// <summary>
        /// Checks if there is a valid instance of the MixedRealityToolkit, then checks if there is there a valid Active Profile.
        /// </summary>
        public static bool HasActiveProfile
        {
            get
            {
                if (!IsInitialized)
                {
                    return false;
                }

                if (!ConfirmInitialized())
                {
                    return false;
                }

                return Instance.ActiveProfile != null;
            }
        }

        /// <summary>
        /// The active profile of the Mixed Reality Toolkit which controls which services are active and their initial settings.
        /// *Note a profile is used on project initialization or replacement, changes to properties while it is running has no effect.
        /// </summary>
        [SerializeField]
        [Tooltip("The current active settings for the Mixed Reality project")]
        private MixedRealityToolkitRootProfile activeProfile = null;

        /// <summary>
        /// The public property of the Active Profile, ensuring events are raised on the change of the reference
        /// </summary>
        public MixedRealityToolkitRootProfile ActiveProfile
        {
            get
            {
#if UNITY_EDITOR
                if (!Application.isPlaying &&
                    activeProfile == null &&
                    UnityEditor.Selection.activeObject != Instance)
                {
                    UnityEditor.Selection.activeObject = Instance;
                }
#endif // UNITY_EDITOR
                return activeProfile;
            }
            set
            {
                ResetProfile(value);
            }
        }

        /// <summary>
        /// When a profile is replaced with a new one, force all services to reset and read the new values
        /// </summary>
        /// <param name="profile"></param>
        public void ResetProfile(MixedRealityToolkitRootProfile profile)
        {
            if (isResetting)
            {
                Debug.LogWarning("Already attempting to reset the root profile!");
                return;
            }

            if (isInitializing)
            {
                Debug.LogWarning("Already attempting to initialize the root profile!");
                return;
            }

            isResetting = true;

            if (activeProfile != null)
            {
                DisableAllServices();
                DestroyAllServices();
            }

            activeProfile = profile;

            if (profile != null)
            {
                DisableAllServices();
                DestroyAllServices();
            }

            EnsureMixedRealityRequirements();
            InitializeServiceLocator();

            isResetting = false;
        }

        private static bool isResetting = false;

        #endregion Mixed Reality Toolkit Profile properties

        #region Mixed Reality runtime service registry

        // ReSharper disable once InconsistentNaming
        private static readonly List<IMixedRealityPlatform> availablePlatforms = new List<IMixedRealityPlatform>();

        /// <summary>
        /// The list of active platforms detected by the <see cref="MixedRealityToolkit"/>.
        /// </summary>
        public static IReadOnlyList<IMixedRealityPlatform> AvailablePlatforms => availablePlatforms;

        // ReSharper disable once InconsistentNaming
        private static readonly List<IMixedRealityPlatform> activePlatforms = new List<IMixedRealityPlatform>();

        /// <summary>
        /// The list of active platforms detected by the <see cref="MixedRealityToolkit"/>.
        /// </summary>
        public static IReadOnlyList<IMixedRealityPlatform> ActivePlatforms => activePlatforms;

        // ReSharper disable once InconsistentNaming
        private static readonly Dictionary<Type, IMixedRealityService> activeSystems = new Dictionary<Type, IMixedRealityService>();

        /// <summary>
        /// Current active systems registered with the MixedRealityToolkit.
        /// </summary>
        /// <remarks>
        /// Systems can only be registered once by <see cref="Type"/> and are executed in a specific priority order.
        /// </remarks>
        public static IReadOnlyDictionary<Type, IMixedRealityService> ActiveSystems => activeSystems;

        // ReSharper disable once InconsistentNaming
        private static readonly List<Tuple<Type, IMixedRealityService>> registeredMixedRealityServices = new List<Tuple<Type, IMixedRealityService>>();

        /// <summary>
        /// Local service registry for the Mixed Reality Toolkit, to allow runtime use of the <see cref="IMixedRealityService"/>.
        /// </summary>
        /// <remarks>
        /// Services can have one or more instances registered and can be executed simultaneously. Best to get them out by name or guid.
        /// </remarks>
        public static IReadOnlyList<Tuple<Type, IMixedRealityService>> RegisteredMixedRealityServices => registeredMixedRealityServices;

        #endregion Mixed Reality runtime service registry

        #region Instance Management

        private static bool isGettingInstance = false;

        /// <summary>
        /// Returns the Singleton instance of the classes type.
        /// If no instance is found, then we search for an instance in the scene.
        /// If more than one instance is found, we log an error and no instance is returned.
        /// </summary>
        public static MixedRealityToolkit Instance
        {
            get
            {
                if (IsInitialized)
                {
                    return instance;
                }

                if (isGettingInstance ||
                   (Application.isPlaying && !searchForInstance))
                {
                    return null;
                }

                isGettingInstance = true;

                var objects = FindObjectsOfType<MixedRealityToolkit>();
                searchForInstance = false;
                MixedRealityToolkit newInstance;

                switch (objects.Length)
                {
                    case 0:
                        newInstance = new GameObject(nameof(MixedRealityToolkit)).AddComponent<MixedRealityToolkit>();
                        break;
                    case 1:
                        newInstance = objects[0];
                        break;
                    default:
                        Debug.LogError($"Expected exactly 1 {nameof(MixedRealityToolkit)} but found {objects.Length}.");
                        isGettingInstance = false;
                        return null;
                }

                if (newInstance == null)
                {
                    Debug.LogError("Failed to get instance!");
                    isGettingInstance = false;
                    return null;
                }

                if (!IsApplicationQuitting)
                {
                    // Setup any additional things the instance needs.
                    newInstance.InitializeInstance();
                }
                else
                {
                    // Don't do any additional setup because the app is quitting.
                    instance = newInstance;
                }

                if (instance == null)
                {
                    Debug.LogError("Failed to get instance!");
                    isGettingInstance = false;
                    return null;
                }

                isGettingInstance = false;
                return instance;
            }
        }

        private static MixedRealityToolkit instance;

        /// <summary>
        /// Lock property for the Mixed Reality Toolkit to prevent reinitialization
        /// </summary>
        private static readonly object InitializedLock = new object();

        private void InitializeInstance()
        {
            lock (InitializedLock)
            {
                if (IsInitialized) { return; }

                instance = this;

                if (Application.isPlaying)
                {
                    DontDestroyOnLoad(instance.transform.root);
                }

                Application.quitting += () => IsApplicationQuitting = true;

#if UNITY_EDITOR
                UnityEditor.EditorApplication.hierarchyChanged += OnHierarchyChanged;
                UnityEditor.EditorApplication.playModeStateChanged += OnPlayModeStateChanged;

                void OnHierarchyChanged()
                {
                    if (instance != null)
                    {
                        Debug.Assert(instance.transform.parent == null, "The MixedRealityToolkit should not be parented under any other GameObject!");
                        Debug.Assert(instance.transform.childCount == 0, "The MixedRealityToolkit should not have GameObject children!");
                    }
                }

                void OnPlayModeStateChanged(UnityEditor.PlayModeStateChange playModeState)
                {
                    if (playModeState == UnityEditor.PlayModeStateChange.ExitingEditMode ||
                        playModeState == UnityEditor.PlayModeStateChange.EnteredEditMode)
                    {
                        IsApplicationQuitting = false;
                    }

                    if (activeProfile == null &&
                        playModeState == UnityEditor.PlayModeStateChange.ExitingEditMode)
                    {
                        UnityEditor.EditorApplication.isPlaying = false;
                        UnityEditor.Selection.activeObject = Instance;
                        UnityEditor.EditorApplication.delayCall += () =>
                            UnityEditor.EditorGUIUtility.PingObject(Instance);
                    }
                }
#endif // UNITY_EDITOR

                EnsureMixedRealityRequirements();

                if (HasActiveProfile)
                {
                    InitializeServiceLocator();
                }
            }
        }

        /// <summary>
        /// Flag to search for instance the first time Instance property is called.
        /// Subsequent attempts will generally switch this flag false, unless the instance was destroyed.
        /// </summary>
        private static bool searchForInstance = true;

        private static bool isInitializing = false;

        /// <summary>
        /// Flag stating if the application is currently attempting to quit.
        /// </summary>
        public static bool IsApplicationQuitting { get; private set; } = false;

        /// <summary>
        /// Expose an assertion whether the MixedRealityToolkit class is initialized.
        /// </summary>
        public static void AssertIsInitialized()
        {
            Debug.Assert(IsInitialized, "The MixedRealityToolkit has not been initialized.");
        }

        /// <summary>
        /// Returns whether the instance has been initialized or not.
        /// </summary>
        public static bool IsInitialized => instance != null;

        /// <summary>
        /// Static function to determine if the <see cref="MixedRealityToolkit"/> class has been initialized or not.
        /// </summary>
        public static bool ConfirmInitialized()
        {
            var access = Instance;
            Debug.Assert(IsInitialized.Equals(access != null));
            return IsInitialized;
        }

        /// <summary>
        /// Once all services are registered and properties updated, the Mixed Reality Toolkit will initialize all active services.
        /// This ensures all services can reference each other once started.
        /// </summary>
        private void InitializeServiceLocator()
        {
            if (isInitializing)
            {
                Debug.LogWarning("Already attempting to initialize the service locator!");
                return;
            }

            isInitializing = true;

            //If the Mixed Reality Toolkit is not configured, stop.
            if (ActiveProfile == null)
            {
                Debug.LogError("No Mixed Reality Root Profile found, cannot initialize the Mixed Reality Toolkit");
                isInitializing = false;
                return;
            }

#if UNITY_EDITOR
            if (ActiveSystems.Count > 0)
            {
                activeSystems.Clear();
            }

            if (RegisteredMixedRealityServices.Count > 0)
            {
                registeredMixedRealityServices.Clear();
            }
#endif

            Debug.Assert(ActiveSystems.Count == 0);
            Debug.Assert(RegisteredMixedRealityServices.Count == 0);
            Debug.Assert(ActivePlatforms.Count > 0, "No Active Platforms found!");

            ClearCoreSystemCache();

            #region Services Registration

            if (ActiveProfile.IsCameraSystemEnabled)
            {
                if (TryCreateAndRegisterService<IMixedRealityCameraSystem>(ActiveProfile.CameraSystemType, out var service, ActiveProfile.CameraSystemProfile) && CameraSystem != null)
                {
                    TryRegisterDataProviderConfigurations(ActiveProfile.CameraSystemProfile.RegisteredServiceConfigurations, service);
                }
                else
                {
                    Debug.LogError("Failed to start the Camera System!");
                }
            }

            if (ActiveProfile.IsInputSystemEnabled)
            {
#if UNITY_EDITOR
                // Make sure unity axis mappings are set.
                Utilities.Editor.InputMappingAxisUtility.CheckUnityInputManagerMappings(Definitions.Devices.ControllerMappingLibrary.UnityInputManagerAxes);
#endif

                if (TryCreateAndRegisterService<IMixedRealityInputSystem>(ActiveProfile.InputSystemType, out var service, ActiveProfile.InputSystemProfile) && InputSystem != null)
                {
                    if (TryCreateAndRegisterService<IMixedRealityFocusProvider>(ActiveProfile.InputSystemProfile.FocusProviderType, out _))
                    {
                        TryRegisterDataProviderConfigurations(ActiveProfile.InputSystemProfile.RegisteredServiceConfigurations, service);
                    }
                    else
                    {
                        inputSystem = null;
                        Debug.LogError("Failed to register the focus provider! The input system will not function without it.");
                    }
                }
                else
                {
                    Debug.LogError("Failed to start the Input System!");
                }
            }
            else
            {
#if UNITY_EDITOR
                Utilities.Editor.InputMappingAxisUtility.RemoveMappings(Definitions.Devices.ControllerMappingLibrary.UnityInputManagerAxes);
#endif
            }

            if (ActiveProfile.IsBoundarySystemEnabled)
            {
                if (!TryCreateAndRegisterService<IMixedRealityBoundarySystem>(ActiveProfile.BoundarySystemSystemType, out _, ActiveProfile.BoundaryVisualizationProfile) || BoundarySystem == null)
                {
                    Debug.LogError("Failed to start the Boundary System!");
                }
            }

            if (ActiveProfile.IsSpatialAwarenessSystemEnabled)
            {
#if UNITY_EDITOR
                // Setup the default spatial awareness layers in the project settings.
                LayerExtensions.SetupLayer(31, Definitions.SpatialAwarenessSystem.MixedRealitySpatialAwarenessSystemProfile.SpatialAwarenessMeshesLayerName);
                LayerExtensions.SetupLayer(30, Definitions.SpatialAwarenessSystem.MixedRealitySpatialAwarenessSystemProfile.SpatialAwarenessSurfacesLayerName);
#endif
                if (TryCreateAndRegisterService<IMixedRealitySpatialAwarenessSystem>(ActiveProfile.SpatialAwarenessSystemSystemType, out var service, ActiveProfile.SpatialAwarenessProfile) && SpatialAwarenessSystem != null)
                {
                    TryRegisterDataProviderConfigurations(ActiveProfile.SpatialAwarenessProfile.RegisteredServiceConfigurations, service);
                }
                else
                {
                    Debug.LogError("Failed to start the Spatial Awareness System!");
                }
            }
            else
            {
#if UNITY_EDITOR
                LayerExtensions.RemoveLayer(Definitions.SpatialAwarenessSystem.MixedRealitySpatialAwarenessSystemProfile.SpatialAwarenessMeshesLayerName);
                LayerExtensions.RemoveLayer(Definitions.SpatialAwarenessSystem.MixedRealitySpatialAwarenessSystemProfile.SpatialAwarenessSurfacesLayerName);
#endif
            }

            if (ActiveProfile.IsTeleportSystemEnabled)
            {
                // Note: The Teleport system doesn't have a profile, but might in the future.
                var dummyProfile = ScriptableObject.CreateInstance<MixedRealityToolkitRootProfile>();

                if (!TryCreateAndRegisterService<IMixedRealityTeleportSystem>(ActiveProfile.TeleportSystemSystemType, out _, dummyProfile) || TeleportSystem == null)
                {
                    Debug.LogError("Failed to start the Teleport System!");
                }
            }

            if (ActiveProfile.IsNetworkingSystemEnabled)
            {
                if (TryCreateAndRegisterService<IMixedRealityNetworkingSystem>(ActiveProfile.NetworkingSystemSystemType, out var service, ActiveProfile.NetworkingSystemProfile) && NetworkingSystem != null)
                {
                    TryRegisterDataProviderConfigurations(ActiveProfile.NetworkingSystemProfile.RegisteredServiceConfigurations, service);
                }
                else
                {
                    Debug.LogError("Failed to start the Networking System!");
                }
            }

            if (ActiveProfile.IsDiagnosticsSystemEnabled)
            {
                if (TryCreateAndRegisterService<IMixedRealityDiagnosticsSystem>(ActiveProfile.DiagnosticsSystemSystemType, out var service, ActiveProfile.DiagnosticsSystemProfile) && DiagnosticsSystem != null)
                {
                    TryRegisterDataProviderConfigurations(ActiveProfile.DiagnosticsSystemProfile.RegisteredServiceConfigurations, service);
                }
                else
                {
                    Debug.LogError("Failed to start the Diagnostics System!");
                }
            }

            if (ActiveProfile.IsNativeLibrarySystemEnabled)
            {
                if (TryCreateAndRegisterService<IMixedRealityNativeLibrarySystem>(ActiveProfile.NativeLibrarySystemType, out var service, ActiveProfile.NativeLibrarySystemProfile) && NativeLibrarySystem != null)
                {
                    TryRegisterDataProviderConfigurations(ActiveProfile.NativeLibrarySystemProfile.RegisteredServiceConfigurations, service);
                }
                else
                {
                    Debug.LogError("Failed to start the Native Library System!");
                }
            }

            if (ActiveProfile.RegisteredServiceProvidersProfile != null &&
                ActiveProfile.RegisteredServiceProvidersProfile.RegisteredServiceConfigurations != null)
            {
                TryRegisterServiceConfigurations(ActiveProfile.RegisteredServiceProvidersProfile.RegisteredServiceConfigurations);
            }

            #endregion Service Registration

            #region Services Initialization

            var orderedCoreSystems = activeSystems.OrderBy(m => m.Value.Priority).ToArray();
            activeSystems.Clear();

            foreach (var system in orderedCoreSystems)
            {
                TryRegisterServiceInternal(system.Key, system.Value);
            }

            var orderedServices = registeredMixedRealityServices.OrderBy(service => service.Item2.Priority).ToArray();
            registeredMixedRealityServices.Clear();

            foreach (var (interfaceType, mixedRealityService) in orderedServices)
            {
                TryRegisterServiceInternal(interfaceType, mixedRealityService);
            }

            InitializeAllServices();

            #endregion Services Initialization

            isInitializing = false;
        }

        private static void EnsureMixedRealityRequirements()
        {
            activePlatforms.Clear();
            availablePlatforms.Clear();

            var platformTypes = AppDomain.CurrentDomain.GetAssemblies()
                .SelectMany(assembly => assembly.GetTypes())
                .Where(type => typeof(IMixedRealityPlatform).IsAssignableFrom(type) && type.IsClass && !type.IsAbstract)
                .OrderBy(type => type.Name);

            var platformOverrides = new List<Type>();

            foreach (var platformType in platformTypes)
            {
                IMixedRealityPlatform platform = null;

                try
                {
                    platform = Activator.CreateInstance(platformType) as IMixedRealityPlatform;
                }
                catch (Exception e)
                {
                    Debug.LogError(e);
                }

                if (platform == null) { continue; }

                availablePlatforms.Add(platform);

                if (platform.IsAvailable ||
                    platform.IsBuildTargetAvailable)
                {
                    foreach (var platformOverride in platform.PlatformOverrides)
                    {
                        platformOverrides.Add(platformOverride.GetType());
                    }
                }
            }

            foreach (var platform in availablePlatforms)
            {
                if (platformOverrides.Contains(platform.GetType()))
                {
                    continue;
                }

                if (platform.IsAvailable ||
                    platform.IsBuildTargetAvailable)
                {
                    activePlatforms.Add(platform);
                }
            }

            // There's lots of documented cases that if the camera doesn't start at 0,0,0, things break with the WMR SDK specifically.
            // We'll enforce that here, then tracking can update it to the appropriate position later.
            CameraCache.Main.transform.position = Vector3.zero;

            bool addedComponents = false;

            if (!Application.isPlaying)
            {
                var eventSystems = FindObjectsOfType<EventSystem>();

                if (eventSystems.Length == 0)
                {
                    CameraCache.Main.gameObject.EnsureComponent<EventSystem>();
                    addedComponents = true;
                }
                else
                {
                    bool raiseWarning;

                    if (eventSystems.Length == 1)
                    {
                        raiseWarning = eventSystems[0].gameObject != CameraCache.Main.gameObject;
                    }
                    else
                    {
                        raiseWarning = true;
                    }

                    if (raiseWarning)
                    {
                        Debug.LogWarning("Found an existing event system in your scene. The Mixed Reality Toolkit requires only one, and must be found on the main camera.");
                    }
                }
            }

            if (!addedComponents)
            {
                CameraCache.Main.gameObject.EnsureComponent<EventSystem>();
            }
        }

        #endregion Instance Management

        #region MonoBehaviour Implementation

#if UNITY_EDITOR
        private void OnValidate()
        {
            if (!IsInitialized &&
                !UnityEditor.EditorApplication.isPlayingOrWillChangePlaymode)
            {
                ConfirmInitialized();
            }
        }
#endif // UNITY_EDITOR

        private void Awake()
        {
            if (Application.isBatchMode || !Application.isEditor)
            {
                Application.SetStackTraceLogType(LogType.Log, StackTraceLogType.None);
            }

            if (!Application.isPlaying) { return; }

            if (IsInitialized && instance != this)
            {
                if (Application.isEditor)
                {
                    DestroyImmediate(gameObject);
                }
                else
                {
                    Destroy(gameObject);
                }

                Debug.LogWarning("Trying to instantiate a second instance of the Mixed Reality Toolkit. Additional Instance was destroyed");
            }
            else if (!IsInitialized)
            {
                InitializeInstance();
            }
        }

        private void OnEnable()
        {
            if (Application.isPlaying)
            {
                EnableAllServices();
            }
        }

        private void Update()
        {
            if (Application.isPlaying)
            {
                UpdateAllServices();
            }
        }

        private void LateUpdate()
        {
            if (Application.isPlaying)
            {
                LateUpdateAllServices();
            }
        }

        private void FixedUpdate()
        {
            if (Application.isPlaying)
            {
                FixedUpdateAllServices();
            }
        }

        private void OnDisable()
        {
            if (Application.isPlaying)
            {
                DisableAllServices();
            }
        }

        private void OnDestroy()
        {
            DestroyAllServices();
            ClearCoreSystemCache();
            Dispose();
        }

        private void OnApplicationFocus(bool focus)
        {
            if (!Application.isPlaying) { return; }

            // If the Mixed Reality Toolkit is not configured, stop.
            if (activeProfile == null) { return; }

            foreach (var system in activeSystems)
            {
                system.Value.OnApplicationFocus(focus);
            }

            foreach (var service in registeredMixedRealityServices)
            {
                service.Item2.OnApplicationFocus(focus);
            }
        }

        private void OnApplicationPause(bool pause)
        {
            if (!Application.isPlaying) { return; }

            // If the Mixed Reality Toolkit is not configured, stop.
            if (activeProfile == null) { return; }

            foreach (var system in activeSystems)
            {
                system.Value.OnApplicationPause(pause);
            }

            foreach (var service in registeredMixedRealityServices)
            {
                service.Item2.OnApplicationPause(pause);
            }
        }

        #endregion MonoBehaviour Implementation

        #region Service Container Management

        #region Registration

        /// <summary>
        /// Registers all the <see cref="IMixedRealityService"/>s defined in the provided configuration collection.
        /// </summary>
        /// <typeparam name="T">The interface type for the <see cref="IMixedRealityService"/> to be registered.</typeparam>
        /// <param name="configurations">The list of <see cref="IMixedRealityServiceConfiguration{T}"/>s.</param>
        /// <returns>True, if all configurations successfully created and registered their services.</returns>
        public static bool TryRegisterServiceConfigurations<T>(IMixedRealityServiceConfiguration<T>[] configurations) where T : IMixedRealityService
        {
            bool anyFailed = false;

            for (var i = 0; i < configurations?.Length; i++)
            {
                var configuration = configurations[i];

                if (configuration.InstancedType.Type == null)
                {
                    anyFailed = true;
                    Debug.LogWarning($"Could not load the {configuration.Name} configuration's {nameof(configuration.InstancedType)}.");
                    continue;
                }

                if (TryCreateAndRegisterService(configuration, out var serviceInstance))
                {
                    if (configuration.Profile is IMixedRealityServiceProfile<IMixedRealityDataProvider> profile &&
                        !TryRegisterDataProviderConfigurations(profile.RegisteredServiceConfigurations, serviceInstance))
                    {
                        anyFailed = true;
                    }
                }
                else
                {
                    Debug.LogError($"Failed to start {configuration.Name}!");
                    anyFailed = true;
                }
            }

            return !anyFailed;
        }

        /// <summary>
        /// Registers all the <see cref="IMixedRealityDataProvider"/>s defined in the provided configuration collection.
        /// </summary>
        /// <typeparam name="T">The interface type for the <see cref="IMixedRealityDataProvider"/> to be registered.</typeparam>
        /// <param name="configurations">The list of <see cref="IMixedRealityServiceConfiguration{T}"/>s.</param>
        /// <param name="serviceParent">The <see cref="IMixedRealityService"/> that the <see cref="IMixedRealityDataProvider"/> will be assigned to.</param>
        /// <returns>True, if all configurations successfully created and registered their data providers.</returns>
        public static bool TryRegisterDataProviderConfigurations<T>(IMixedRealityServiceConfiguration<T>[] configurations, IMixedRealityService serviceParent) where T : IMixedRealityDataProvider
        {
            bool anyFailed = false;

            for (var i = 0; i < configurations?.Length; i++)
            {
                var configuration = configurations[i];

                if (configuration.InstancedType.Type == null)
                {
                    anyFailed = true;
                    Debug.LogWarning($"Could not load the {configuration.Name} configuration's {nameof(configuration.InstancedType)}.");
                    continue;
                }

                if (!TryCreateAndRegisterDataProvider(configuration, serviceParent))
                {
                    Debug.LogError($"Failed to start {configuration.Name}!");
                    anyFailed = true;
                }
            }

            return !anyFailed;
        }

        /// <summary>
        /// Add a service instance to the Mixed Reality Toolkit active service registry.
        /// </summary>
        /// <typeparam name="T">The interface type for the <see cref="IMixedRealityService"/> to be registered.</typeparam>
        /// <param name="serviceInstance">Instance of the <see cref="IMixedRealityService"/> to register.</param>
        /// <returns>True, if the service was successfully registered.</returns>
        public static bool TryRegisterService<T>(IMixedRealityService serviceInstance) where T : IMixedRealityService
        {
            return TryRegisterServiceInternal(typeof(T), serviceInstance);
        }

        /// <summary>
        /// Creates a new instance of a service and registers it to the Mixed Reality Toolkit service registry for the specified platform.
        /// </summary>
        /// <typeparam name="T">The interface type for the <see cref="IMixedRealityService"/> to be registered.</typeparam>
        /// <param name="configuration">The <see cref="IMixedRealityServiceConfiguration{T}"/> to use to create and register the service.</param>
        /// <param name="service">If successful, then the new <see cref="IMixedRealityService"/> instance will be passed back out.</param>
        /// <returns>True, if the service was successfully created and registered.</returns>
        public static bool TryCreateAndRegisterService<T>(IMixedRealityServiceConfiguration<T> configuration, out IMixedRealityService service) where T : IMixedRealityService
        {
            return TryCreateAndRegisterService<T>(
                configuration.InstancedType,
                configuration.RuntimePlatforms,
                out service,
                configuration.Name,
                configuration.Priority,
                configuration.Profile);
        }

        /// <summary>
        /// Creates a new instance of a data provider and registers it to the Mixed Reality Toolkit service registry for the specified platform.
        /// </summary>
        /// <typeparam name="T">The interface type for the <see cref="IMixedRealityService"/> to be registered.</typeparam>
        /// <param name="configuration">The <see cref="IMixedRealityServiceConfiguration{T}"/> to use to create and register the data provider.</param>
        /// <param name="serviceParent">The <see cref="IMixedRealityService"/> that the <see cref="IMixedRealityDataProvider"/> will be assigned to.</param>
        /// <returns>True, if the service was successfully created and registered.</returns>
        public static bool TryCreateAndRegisterDataProvider<T>(IMixedRealityServiceConfiguration<T> configuration, IMixedRealityService serviceParent) where T : IMixedRealityDataProvider
        {
            return TryCreateAndRegisterService<T>(
                    configuration.InstancedType,
                    configuration.RuntimePlatforms,
                    out _,
                    configuration.Name,
                    configuration.Priority,
                    configuration.Profile,
                    serviceParent);
        }

        /// <summary>
        /// Creates a new instance of a service and registers it to the Mixed Reality Toolkit service registry for the specified platform.
        /// </summary>
        /// <typeparam name="T">The interface type for the <see cref="IMixedRealityService"/> to be registered.</typeparam>
        /// <param name="concreteType">The concrete class type to instantiate.</param>
        /// <param name="service">If successful, then the new <see cref="IMixedRealityService"/> instance will be passed back out.</param>
        /// <param name="args">Optional arguments used when instantiating the concrete type.</param>
        /// <returns>True, if the service was successfully created and registered.</returns>
        public static bool TryCreateAndRegisterService<T>(Type concreteType, out IMixedRealityService service, params object[] args) where T : IMixedRealityService
        {
            return TryCreateAndRegisterService<T>(concreteType, AllPlatforms, out service, args);
        }

        private static readonly IMixedRealityPlatform[] AllPlatforms = { new AllPlatforms() };

        /// <summary>
        /// Creates a new instance of a service and registers it to the Mixed Reality Toolkit service registry for the specified platform.
        /// </summary>
        /// <typeparam name="T">The interface type for the <see cref="IMixedRealityService"/> to be registered.</typeparam>
        /// <param name="concreteType">The concrete class type to instantiate.</param>
        /// <param name="runtimePlatforms">The runtime platform to check against when registering.</param>
        /// <param name="serviceInstance">If successful, then the new <see cref="IMixedRealityService"/> instance will be passed back out.</param>
        /// <param name="args">Optional arguments used when instantiating the concrete type.</param>
        /// <returns>True, if the service was successfully created and registered.</returns>
        public static bool TryCreateAndRegisterService<T>(Type concreteType, IReadOnlyList<IMixedRealityPlatform> runtimePlatforms, out IMixedRealityService serviceInstance, params object[] args) where T : IMixedRealityService
        {
            serviceInstance = null;

            if (IsApplicationQuitting)
            {
                return false;
            }

            var platforms = new List<IMixedRealityPlatform>();

            Debug.Assert(ActivePlatforms.Count > 0);

            for (var i = 0; i < ActivePlatforms.Count; i++)
            {
                var activePlatform = ActivePlatforms[i].GetType();

                for (var j = 0; j < runtimePlatforms?.Count; j++)
                {
                    var runtimePlatform = runtimePlatforms[j].GetType();

                    if (activePlatform == runtimePlatform)
                    {
                        platforms.Add(runtimePlatforms[j]);
                        break;
                    }
                }
            }

            if (platforms.Count == 0)
            {
                if (runtimePlatforms == null ||
                    runtimePlatforms.Count == 0)
                {
                    Debug.LogWarning($"No runtime platforms defined for the {concreteType?.Name} service.");
                }

                // We return true so we don't raise en error.
                // Even though we did not register the service,
                // it's expected that this is the intended behavior
                // when there isn't a valid platform to run the service on.
                return true;
            }

            if (concreteType == null)
            {
                Debug.LogError($"Unable to register a service with a null concrete {typeof(T).Name} type.");
                return false;
            }

            if (Application.isEditor &&
                !CurrentBuildTargetPlatform.IsBuildTargetActive(platforms))
            {
                // We return true so we don't raise en error.
                // Even though we did not register the service,
                // it's expected that this is the intended behavior
                // when there isn't a valid build target active to run the service on.
                return true;
            }

            if (!typeof(IMixedRealityService).IsAssignableFrom(concreteType))
            {
                Debug.LogError($"Unable to register the {concreteType.Name} service. It does not implement {typeof(IMixedRealityService)}.");
                return false;
            }

            try
            {
                serviceInstance = Activator.CreateInstance(concreteType, args) as IMixedRealityService;
            }
            catch (System.Reflection.TargetInvocationException e)
            {
                Debug.LogError($"Failed to register the {concreteType.Name} service: {e.InnerException?.GetType()} - {e.InnerException?.Message}\n{e.InnerException?.StackTrace}");
                return false;
            }
            catch (Exception e)
            {
                Debug.LogError($"Failed to register the {concreteType.Name} service: {e.GetType()} - {e.Message}\n{e.StackTrace}");
                return false;
            }

            if (serviceInstance == null)
            {
                Debug.LogError($"Failed to create a valid instance of {concreteType.Name}!");
                return false;
            }

            return TryRegisterServiceInternal(typeof(T), serviceInstance);
        }

        /// <summary>
        /// Internal service registration.
        /// </summary>
        /// <param name="interfaceType">The interface type for the <see cref="IMixedRealityService"/> to be registered.</param>
        /// <param name="serviceInstance">Instance of the <see cref="IMixedRealityService"/> to register.</param>
        /// <returns>True if registration is successful, false otherwise.</returns>
        private static bool TryRegisterServiceInternal(Type interfaceType, IMixedRealityService serviceInstance)
        {
            if (serviceInstance == null)
            {
                Debug.LogWarning($"Unable to add a {interfaceType.Name} service with a null instance.");
                return false;
            }

            if (!interfaceType.IsInstanceOfType(serviceInstance))
            {
                Debug.LogError($"{serviceInstance.Name} does not implement {interfaceType.Name}");
                return false;
            }

            if (string.IsNullOrWhiteSpace(serviceInstance.Name))
            {
                Debug.LogError($"{serviceInstance.GetType().Name} doesn't have a valid name!");
                return false;
            }

            if (!CanGetService(interfaceType, serviceInstance.Name)) { return false; }

            if (GetServiceByNameInternal(interfaceType, serviceInstance.Name, out var preExistingService))
            {
                Debug.LogError($"There's already a {interfaceType.Name}.{preExistingService.Name} registered!");
                return false;
            }

            if (IsSystem(interfaceType))
            {
                activeSystems.Add(interfaceType, serviceInstance);
            }
            else if (typeof(IMixedRealityService).IsAssignableFrom(interfaceType))
            {
                registeredMixedRealityServices.Add(new Tuple<Type, IMixedRealityService>(interfaceType, serviceInstance));
            }
            else
            {
                Debug.LogError($"Unable to register {interfaceType.Name}. Concrete type does not implement an interface that derives from {nameof(IMixedRealityService)}");
                return false;
            }

            if (!isInitializing)
            {
                try
                {
                    serviceInstance.Initialize();
                    serviceInstance.Enable();
                }
                catch (Exception e)
                {
                    Debug.LogError($"{e.Message}\n{e.StackTrace}");
                }
            }

            return true;
        }

        #endregion Registration

        #region Unregistration

        /// <summary>
        /// Remove all services from the Mixed Reality Toolkit active service registry for a given type
        /// </summary>
        public static bool TryUnregisterServicesOfType<T>() where T : IMixedRealityService
        {
            return TryUnregisterServiceInternal<T>(typeof(T), string.Empty);
        }

        /// <summary>
        /// Removes a specific service with the provided name.
        /// </summary>
        /// <param name="serviceInstance">The instance of the <see cref="IMixedRealityService"/> to remove.</param>
        public static bool TryUnregisterService<T>(T serviceInstance) where T : IMixedRealityService
        {
            return TryUnregisterServiceInternal<T>(typeof(T), serviceInstance.Name);
        }

        /// <summary>
        /// Removes a specific service with the provided name.
        /// </summary>
        /// <param name="serviceName">The name of the service to be removed. (Only for runtime services) </param>
        public static bool TryUnregisterService<T>(string serviceName) where T : IMixedRealityService
        {
            return TryUnregisterServiceInternal<T>(typeof(T), serviceName);
        }

        /// <summary>
        /// Remove services from the Mixed Reality Toolkit active service registry for a given type and name
        /// Name is only supported for Mixed Reality runtime services
        /// </summary>
        /// <param name="interfaceType">The interface type for the system to be removed.  E.G. InputSystem, BoundarySystem</param>
        /// <param name="serviceName">The name of the service to be removed. (Only for runtime services) </param>
        private static bool TryUnregisterServiceInternal<T>(Type interfaceType, string serviceName) where T : IMixedRealityService
        {
            if (interfaceType == null)
            {
                Debug.LogError("Unable to remove null service type.");
                return false;
            }

            if (string.IsNullOrEmpty(serviceName))
            {
                bool result = true;

                var activeServices = GetActiveServices<T>(interfaceType);

                if (activeServices.Count == 0)
                {
                    Debug.LogWarning($"No {nameof(IMixedRealityService)}s registered that implement {typeof(T).Name}.");
                    return false;
                }

                for (var i = 0; i < activeServices.Count; i++)
                {
                    result &= TryUnregisterServiceInternal<T>(interfaceType, activeServices[i].Name);
                }

                return result;
            }

            if (GetServiceByNameInternal(interfaceType, serviceName, out var serviceInstance))
            {
                var activeDataProviders = GetActiveServices<IMixedRealityDataProvider>();

                bool result = true;

                for (int i = 0; i < activeDataProviders.Count; i++)
                {
                    var dataProvider = activeDataProviders[i];

                    if (dataProvider.ParentService.Equals(serviceInstance))
                    {
                        result &= TryUnregisterService(dataProvider);
                    }
                }

                if (!result)
                {
                    Debug.LogError($"Failed to unregister all the {nameof(IMixedRealityDataProvider)}s for this {serviceInstance.Name}!");
                }

                try
                {
                    serviceInstance.Disable();
                    serviceInstance.Destroy();
                    serviceInstance.Dispose();
                }
                catch (Exception e)
                {
                    Debug.LogError($"{e.Message}\n{e.StackTrace}");
                }

                if (IsSystem(interfaceType))
                {
                    activeSystems.Remove(interfaceType);
                    return true;
                }

                Tuple<Type, IMixedRealityService> registryInstance = null;

                for (var i = 0; i < registeredMixedRealityServices.Count; i++)
                {
                    var service = registeredMixedRealityServices[i];

                    if (service.Item2.Name == serviceName)
                    {
                        registryInstance = service;
                        break;
                    }
                }

                if (registeredMixedRealityServices.Contains(registryInstance))
                {
                    registeredMixedRealityServices.Remove(registryInstance);
                    return true;
                }

                Debug.LogError($"Failed to find registry instance of [{interfaceType.Name}] \"{serviceInstance.Name}\"!");
            }

            return false;
        }

        #endregion Unregistration

        #region Multiple Service Management

        /// <summary>
        /// Enable all services in the Mixed Reality Toolkit active service registry for a given type
        /// </summary>
        /// <typeparam name="T">The interface type for the system to be enabled.  E.G. InputSystem, BoundarySystem</typeparam>
        public static void EnableAllServicesOfType<T>() where T : IMixedRealityService
        {
            EnableAllServicesByTypeAndName(typeof(T), string.Empty);
        }

        /// <summary>
        /// Enables a single service by name.
        /// </summary>
        /// <typeparam name="T">The interface type for the system to be enabled.  E.G. InputSystem, BoundarySystem</typeparam>
        /// <param name="serviceName"></param>
        public static void EnableService<T>(string serviceName) where T : IMixedRealityService
        {
            EnableAllServicesByTypeAndName(typeof(T), serviceName);
        }

        /// <summary>
        /// Enable all services in the Mixed Reality Toolkit active service registry for a given type and name
        /// </summary>
        /// <param name="interfaceType">The interface type for the system to be enabled.  E.G. InputSystem, BoundarySystem</param>
        /// <param name="serviceName">Name of the specific service</param>
        private static void EnableAllServicesByTypeAndName(Type interfaceType, string serviceName)
        {
            if (interfaceType == null)
            {
                Debug.LogError("Unable to enable null service type.");
                return;
            }

            var services = new List<IMixedRealityService>();
            GetAllServicesByNameInternal(interfaceType, serviceName, ref services);

            for (int i = 0; i < services?.Count; i++)
            {
                try
                {
                    services[i].Enable();
                }
                catch (Exception e)
                {
                    Debug.LogError($"{e.Message}\n{e.StackTrace}");
                }
            }
        }

        /// <summary>
        /// Disable all services in the Mixed Reality Toolkit active service registry for a given type
        /// </summary>
        /// <typeparam name="T">The interface type for the system to be enabled.  E.G. InputSystem, BoundarySystem</typeparam>
        public static void DisableAllServiceOfType<T>() where T : IMixedRealityService
        {
            DisableAllServicesByTypeAndName(typeof(T), string.Empty);
        }

        /// <summary>
        /// Disable a single service by name.
        /// </summary>
        /// <typeparam name="T">The interface type for the system to be enabled.  E.G. InputSystem, BoundarySystem</typeparam>
        /// <param name="serviceName">Name of the specific service</param>
        public static void DisableService<T>(string serviceName) where T : IMixedRealityService
        {
            DisableAllServicesByTypeAndName(typeof(T), serviceName);
        }

        /// <summary>
        /// Disable all services in the Mixed Reality Toolkit active service registry for a given type and name
        /// </summary>
        /// <param name="interfaceType">The interface type for the system to be disabled.  E.G. InputSystem, BoundarySystem</param>
        /// <param name="serviceName">Name of the specific service</param>
        private static void DisableAllServicesByTypeAndName(Type interfaceType, string serviceName)
        {
            if (interfaceType == null)
            {
                Debug.LogError("Unable to disable null service type.");
                return;
            }

            var services = new List<IMixedRealityService>();
            GetAllServicesByNameInternal(interfaceType, serviceName, ref services);

            for (int i = 0; i < services?.Count; i++)
            {
                try
                {
                    services[i].Disable();
                }
                catch (Exception e)
                {
                    Debug.LogError($"{e.Message}\n{e.StackTrace}");
                }
            }
        }

        /// <summary>
        /// Retrieve all services from the Mixed Reality Toolkit active service registry for a given type and an optional name
        /// </summary>
        /// <typeparam name="T">The interface type for the system to be retrieved.  E.G. InputSystem, BoundarySystem.</typeparam>
        /// <returns>An array of services that meet the search criteria</returns>
        public static List<T> GetActiveServices<T>() where T : IMixedRealityService
        {
            return GetActiveServices<T>(typeof(T));
        }

        /// <summary>
        /// Retrieve all services from the Mixed Reality Toolkit active service registry for a given type and an optional name
        /// </summary>
        /// <param name="interfaceType">The interface type for the system to be retrieved.  E.G. InputSystem, BoundarySystem</param>
        /// <returns>An array of services that meet the search criteria</returns>
        private static List<T> GetActiveServices<T>(Type interfaceType) where T : IMixedRealityService
        {
            return GetActiveServices<T>(interfaceType, string.Empty);
        }

        /// <summary>
        /// Retrieve all services from the Mixed Reality Toolkit active service registry for a given type and name
        /// </summary>
        /// <param name="interfaceType">The interface type for the system to be retrieved.  E.G. InputSystem, BoundarySystem</param>
        /// <param name="serviceName">Name of the specific service</param>
        /// <returns>An array of services that meet the search criteria</returns>
        private static List<T> GetActiveServices<T>(Type interfaceType, string serviceName) where T : IMixedRealityService
        {
            var services = new List<T>();

            if (interfaceType == null)
            {
                Debug.LogWarning("Unable to get services with a type of null.");
                return services;
            }

            if (IsSystem(interfaceType))
            {
                foreach (var system in activeSystems)
                {
                    if (system.Key.Name == interfaceType.Name)
                    {
                        services.Add((T)system.Value);
                    }
                }
            }
            else
            {
                // If no name provided, return all services of the same type. Else return the type/name combination.
                if (string.IsNullOrWhiteSpace(serviceName))
                {
                    GetAllServicesInternal(interfaceType, ref services);
                }
                else
                {
                    GetAllServicesByNameInternal(interfaceType, serviceName, ref services);
                }
            }

            return services;
        }

        private void InitializeAllServices()
        {
            // If the Mixed Reality Toolkit is not configured, stop.
            if (activeProfile == null) { return; }

            // Initialize all systems
            foreach (var system in activeSystems)
            {
                try
                {
                    system.Value.Initialize();
                }
                catch (Exception e)
                {
                    Debug.LogError($"{e.Message}\n{e.StackTrace}");
                }
            }

            // Initialize all registered runtime services
            foreach (var service in registeredMixedRealityServices)
            {
                try
                {
                    service.Item2.Initialize();
                }
                catch (Exception e)
                {
                    Debug.LogError($"{e.Message}\n{e.StackTrace}");
                }
            }
        }

        private void ResetAllServices()
        {
            // If the Mixed Reality Toolkit is not configured, stop.
            if (activeProfile == null) { return; }

            // Reset all systems
            foreach (var system in activeSystems)
            {
                try
                {
                    system.Value.Reset();
                }
                catch (Exception e)
                {
                    Debug.LogError($"{e.Message}\n{e.StackTrace}");
                }
            }

            // Reset all registered runtime services
            foreach (var service in registeredMixedRealityServices)
            {
                try
                {
                    service.Item2.Reset();
                }
                catch (Exception e)
                {
                    Debug.LogError($"{e.Message}\n{e.StackTrace}");
                }
            }
        }

        private void EnableAllServices()
        {
            // If the Mixed Reality Toolkit is not configured, stop.
            if (activeProfile == null) { return; }

            // Enable all systems
            foreach (var system in activeSystems)
            {
                try
                {
                    system.Value.Enable();
                }
                catch (Exception e)
                {
                    Debug.LogError($"{e.Message}\n{e.StackTrace}");
                }
            }

            // Reset all registered runtime services
            foreach (var service in registeredMixedRealityServices)
            {
                try
                {
                    service.Item2.Enable();
                }
                catch (Exception e)
                {
                    Debug.LogError($"{e.Message}\n{e.StackTrace}");
                }
            }
        }

        private void UpdateAllServices()
        {
            // If the Mixed Reality Toolkit is not configured, stop.
            if (activeProfile == null) { return; }

            // Update all systems
            foreach (var system in activeSystems)
            {
                try
                {
                    system.Value.Update();
                }
                catch (Exception e)
                {
                    Debug.LogError($"{e.Message}\n{e.StackTrace}");
                }
            }

            // Update all registered runtime services
            foreach (var service in registeredMixedRealityServices)
            {
                try
                {
                    service.Item2.Update();
                }
                catch (Exception e)
                {
                    Debug.LogError($"{e.Message}\n{e.StackTrace}");
                }
            }
        }

        private void LateUpdateAllServices()
        {
            // If the Mixed Reality Toolkit is not configured, stop.
            if (activeProfile == null) { return; }

            // Update all systems
            foreach (var system in activeSystems)
            {
                try
                {
                    system.Value.LateUpdate();
                }
                catch (Exception e)
                {
                    Debug.LogError($"{e.Message}\n{e.StackTrace}");
                }
            }

            // Update all registered runtime services
            foreach (var service in registeredMixedRealityServices)
            {
                try
                {
                    service.Item2.LateUpdate();
                }
                catch (Exception e)
                {
                    Debug.LogError($"{e.Message}\n{e.StackTrace}");
                }
            }
        }

        private void FixedUpdateAllServices()
        {
            // If the Mixed Reality Toolkit is not configured, stop.
            if (activeProfile == null) { return; }

            // Update all systems
            foreach (var system in activeSystems)
            {
                try
                {
                    system.Value.FixedUpdate();
                }
                catch (Exception e)
                {
                    Debug.LogError($"{e.Message}\n{e.StackTrace}");
                }
            }

            // Update all registered runtime services
            foreach (var service in registeredMixedRealityServices)
            {
                try
                {
                    service.Item2.FixedUpdate();
                }
                catch (Exception e)
                {
                    Debug.LogError($"{e.Message}\n{e.StackTrace}");
                }
            }
        }

        private void DisableAllServices()
        {
            // If the Mixed Reality Toolkit is not configured, stop.
            if (activeProfile == null) { return; }

            // Disable all registered runtime services in reverse priority order
            for (var i = registeredMixedRealityServices.Count - 1; i >= 0; i--)
            {
                try
                {
                    registeredMixedRealityServices[i].Item2.Disable();
                }
                catch (Exception e)
                {
                    Debug.LogError($"{e.Message}\n{e.StackTrace}");
                }
            }

            // Disable all systems
            foreach (var system in activeSystems)
            {
                try
                {
                    system.Value.Disable();
                }
                catch (Exception e)
                {
                    Debug.LogError($"{e.Message}\n{e.StackTrace}");
                }
            }
        }

        private void DestroyAllServices()
        {
            // If the Mixed Reality Toolkit is not configured, stop.
            if (activeProfile == null) { return; }

            // Destroy all registered runtime services in reverse priority order
            for (var i = registeredMixedRealityServices.Count - 1; i >= 0; i--)
            {
                try
                {
                    registeredMixedRealityServices[i].Item2.Destroy();
                }
                catch (Exception e)
                {
                    Debug.LogError($"{e.Message}\n{e.StackTrace}");
                }
            }

            // Destroy all systems
            foreach (var system in activeSystems)
            {
                try
                {
                    system.Value.Destroy();
                }
                catch (Exception e)
                {
                    Debug.LogError($"{e.Message}\n{e.StackTrace}");
                }
            }

            // Dispose all registered runtime services in reverse priority order
            for (var i = registeredMixedRealityServices.Count - 1; i >= 0; i--)
            {
                try
                {
                    registeredMixedRealityServices[i].Item2.Dispose();
                }
                catch (Exception e)
                {
                    Debug.LogError($"{e.Message}\n{e.StackTrace}");
                }
            }

            // Dispose all systems
            foreach (var system in activeSystems)
            {
                try
                {
                    system.Value.Dispose();
                }
                catch (Exception e)
                {
                    Debug.LogError($"{e.Message}\n{e.StackTrace}");
                }
            }

            activeSystems.Clear();
            registeredMixedRealityServices.Clear();
        }

        #endregion Multiple Service Management

        #region Service Utilities

        /// <summary>
        /// Generic function used to interrogate the Mixed Reality Toolkit registered services registry for the existence of a service.
        /// </summary>
        /// <typeparam name="T">The interface type for the service to be retrieved.</typeparam>
        /// <remarks>
        /// Note: type should be the Interface of the system to be retrieved and not the concrete class itself.
        /// </remarks>
        /// <returns>True, there is a service registered with the selected interface, False, no service found for that interface</returns>
        public static bool IsServiceRegistered<T>() where T : IMixedRealityService
        {
            return GetService(typeof(T)) != null;
        }

        /// <summary>
        /// Generic function used to interrogate the Mixed Reality Toolkit active system registry for the existence of a core system.
        /// </summary>
        /// <typeparam name="T">The interface type for the system to be retrieved.  E.G. InputSystem, BoundarySystem.</typeparam>
        /// <remarks>
        /// Note: type should be the Interface of the system to be retrieved and not the concrete class itself.
        /// </remarks>
        /// <returns>True, there is a system registered with the selected interface, False, no system found for that interface.</returns>
        public static bool IsSystemRegistered<T>() where T : IMixedRealityService
        {
            try
            {
                return activeSystems.TryGetValue(typeof(T), out _);
            }
            catch (Exception)
            {
                return false;
            }
        }

        private static bool IsSystem(Type concreteType)
        {
            if (concreteType == null)
            {
                Debug.LogError($"{nameof(concreteType)} is null.");
                return false;
            }

            return typeof(IMixedRealitySystem).IsAssignableFrom(concreteType);
        }

        private static void ClearCoreSystemCache()
        {
            cameraSystem = null;
            inputSystem = null;
            teleportSystem = null;
            boundarySystem = null;
            spatialAwarenessSystem = null;
            diagnosticsSystem = null;
            nativeLibrarySystem = null;
        }

        /// <summary>
        /// Generic function used to retrieve a service from the Mixed Reality Toolkit active service registry
        /// </summary>
        /// <param name="showLogs">Should the logs show when services cannot be found?</param>
        /// <typeparam name="T">The interface type for the system to be retrieved.  E.G. InputSystem, BoundarySystem.
        /// *Note type should be the Interface of the system to be retrieved and not the class itself</typeparam>
        /// <returns>The instance of the service class that is registered with the selected Interface</returns>
        public static T GetService<T>(bool showLogs = true) where T : IMixedRealityService
        {
            return (T)GetService(typeof(T), showLogs);
        }

        /// <summary>
        /// Generic function used to retrieve a service from the Mixed Reality Toolkit active service registry
        /// </summary>
        /// <typeparam name="T">The interface type for the system to be retrieved.  E.G. InputSystem, BoundarySystem.
        /// *Note type should be the Interface of the system to be retrieved and not the class itself</typeparam>
        /// <param name="service">The instance of the service class that is registered with the selected Interface</param>
        /// <param name="showLogs">Should the logs show when services cannot be found?</param>
        /// <returns>Returns true if the service was found</returns>
        public static bool TryGetService<T>(out T service, bool showLogs = true) where T : IMixedRealityService
        {
            service = GetService<T>(showLogs);
            return service != null;
        }

        /// <summary>
        /// Retrieve a service from the Mixed Reality Toolkit active service registry
        /// </summary>
        /// <param name="serviceName">Name of the specific service to search for</param>
        /// <param name="showLogs">Should the logs show when services cannot be found?</param>
        /// <returns>The Mixed Reality Toolkit of the specified type</returns>
        public static T GetService<T>(string serviceName, bool showLogs = true) where T : IMixedRealityService
        {
            return (T)GetService(typeof(T), serviceName, showLogs);
        }

        /// <summary>
        /// Generic function used to retrieve a service from the Mixed Reality Toolkit active service registry.
        /// </summary>
        /// <typeparam name="T">The interface type for the system to be retrieved.  E.G. InputSystem, BoundarySystem.
        /// *Note type should be the Interface of the system to be retrieved and not the class itself</typeparam>
        /// <param name="serviceName">Name of the specific service to search for</param>
        /// <param name="service">The instance of the service class that is registered with the selected Interface</param>
        /// <param name="showLogs">Should the logs show when services cannot be found?</param>
        /// <returns>Returns true if the service was found</returns>
        public static bool TryGetService<T>(string serviceName, out T service, bool showLogs = true) where T : IMixedRealityService
        {
            service = (T)GetService(typeof(T), serviceName, showLogs);
            return service != null;
        }

        /// <summary>
        /// Retrieve a service from the Mixed Reality Toolkit active service registry
        /// </summary>
        /// <param name="interfaceType">The interface type for the system to be retrieved.  E.G. InputSystem, BoundarySystem</param>
        /// <param name="showLogs">Should the logs show when services cannot be found?</param>
        /// <returns>The Mixed Reality Toolkit of the specified type</returns>
        private static IMixedRealityService GetService(Type interfaceType, bool showLogs = true)
        {
            return GetService(interfaceType, string.Empty, showLogs);
        }

        /// <summary>
        /// Retrieve a service from the Mixed Reality Toolkit active service registry
        /// </summary>
        /// <param name="interfaceType">The interface type for the system to be retrieved.  E.G. InputSystem, BoundarySystem</param>
        /// <param name="serviceName">Name of the specific service</param>
        /// <param name="showLogs">Should the logs show when services cannot be found?</param>
        /// <returns>The Mixed Reality Toolkit of the specified type</returns>
        private static IMixedRealityService GetService(Type interfaceType, string serviceName, bool showLogs = true)
        {
            if (!GetServiceByNameInternal(interfaceType, serviceName, out var serviceInstance) && showLogs)
            {
                Debug.LogError($"Unable to find {(string.IsNullOrWhiteSpace(serviceName) ? interfaceType.Name : serviceName)} service.");
            }

            return serviceInstance;
        }

        /// <summary>
        /// Retrieve the first service from the registry that meets the selected type and name
        /// </summary>
        /// <param name="interfaceType">Interface type of the service being requested</param>
        /// <param name="serviceName">Name of the specific service</param>
        /// <param name="serviceInstance">return parameter of the function</param>
        private static bool GetServiceByNameInternal(Type interfaceType, string serviceName, out IMixedRealityService serviceInstance)
        {
            serviceInstance = null;

            if (!CanGetService(interfaceType, serviceName)) { return false; }

            if (IsSystem(interfaceType))
            {
                if (activeSystems.TryGetValue(interfaceType, out serviceInstance))
                {
                    if (CheckServiceMatch(interfaceType, serviceName, interfaceType, serviceInstance))
                    {
                        return true;
                    }

                    serviceInstance = null;
                }
            }
            else
            {
                var foundServices = GetActiveServices<IMixedRealityService>(interfaceType, serviceName);

                switch (foundServices.Count)
                {
                    case 0:
                        return false;
                    case 1:
                        serviceInstance = foundServices[0];
                        return true;
                    default:
                        Debug.LogError($"Found multiple instances of {interfaceType.Name}! For better results, pass the name of the service or use GetActiveServices<T>()");
                        return false;
                }
            }

            return false;
        }

        /// <summary>
        /// Gets all services by type.
        /// </summary>
        /// <param name="interfaceType">The interface type to search for.</param>
        /// <param name="services">Memory reference value of the service list to update.</param>
        private static void GetAllServicesInternal<T>(Type interfaceType, ref List<T> services) where T : IMixedRealityService
        {
            GetAllServicesByNameInternal(interfaceType, string.Empty, ref services);
        }

        /// <summary>
        /// Gets all services by type and name.
        /// </summary>
        /// <param name="interfaceType">The interface type to search for.</param>
        /// <param name="serviceName">The name of the service to search for. If the string is empty than any matching <see cref="interfaceType"/> will be added to the <see cref="services"/> list.</param>
        /// <param name="services">Memory reference value of the service list to update.</param>
        private static void GetAllServicesByNameInternal<T>(Type interfaceType, string serviceName, ref List<T> services) where T : IMixedRealityService
        {
            if (!CanGetService(interfaceType, serviceName)) { return; }

            if (IsSystem(interfaceType))
            {
                if (GetServiceByNameInternal(interfaceType, serviceName, out var serviceInstance) &&
                    CheckServiceMatch(interfaceType, serviceName, interfaceType, serviceInstance))
                {
                    services.Add((T)serviceInstance);
                }
            }
            else
            {
                for (int i = 0; i < registeredMixedRealityServices.Count; i++)
                {
                    if (CheckServiceMatch(interfaceType, serviceName, registeredMixedRealityServices[i].Item1, registeredMixedRealityServices[i].Item2))
                    {
                        services.Add((T)registeredMixedRealityServices[i].Item2);
                    }
                }
            }
        }

        /// <summary>
        /// Check if the interface type and name matches the registered interface type and service instance found.
        /// </summary>
        /// <param name="interfaceType">The interface type of the service to check.</param>
        /// <param name="serviceName">The name of the service to check.</param>
        /// <param name="registeredInterfaceType">The registered interface type.</param>
        /// <param name="serviceInstance">The instance of the registered service.</param>
        /// <returns>True, if the registered service contains the interface type and name.</returns>
        private static bool CheckServiceMatch(Type interfaceType, string serviceName, Type registeredInterfaceType, IMixedRealityService serviceInstance)
        {
            bool isNameValid = string.IsNullOrEmpty(serviceName) || serviceInstance.Name == serviceName;
            bool isInstanceValid = interfaceType == registeredInterfaceType || interfaceType.IsInstanceOfType(serviceInstance);
            return isNameValid && isInstanceValid;
        }

        private static bool CanGetService(Type interfaceType, string serviceName)
        {
            if (IsApplicationQuitting)
            {
                return false;
            }

            if (interfaceType == null)
            {
                Debug.LogError($"{serviceName} interface type is null.");
                return false;
            }

            if (!typeof(IMixedRealityService).IsAssignableFrom(interfaceType))
            {
                Debug.LogError($"{interfaceType.Name} does not implement {typeof(IMixedRealityService).Name}.");
                return false;
            }

            return true;
        }

        #endregion Service Utilities

        #endregion Service Container Management

        #region Core System Accessors

        #region Camera System

        private static IMixedRealityCameraSystem cameraSystem = null;

        /// <summary>
        /// The current <see cref="IMixedRealityCameraSystem"/> registered with the Mixed Reality Toolkit.
        /// </summary>
        public static IMixedRealityCameraSystem CameraSystem
        {
            get
            {
                if (!IsInitialized ||
                    IsApplicationQuitting ||
                    instance.activeProfile == null ||
                    instance.activeProfile != null && !instance.activeProfile.IsCameraSystemEnabled)
                {
                    return null;
                }

                if (cameraSystem != null)
                {
                    return cameraSystem;
                }

                cameraSystem = GetService<IMixedRealityCameraSystem>(showLogs: logCameraSystem);
                // If we found a valid system, then we turn logging back on for the next time we need to search.
                // If we didn't find a valid system, then we stop logging so we don't spam the debug window.
                logCameraSystem = cameraSystem != null;
                return cameraSystem;
            }
        }

        private static bool logCameraSystem = true;

        /// <summary>
        /// Waits for the <see cref="IMixedRealityCameraSystem"/> to be valid.
        /// </summary>
        /// <param name="timeout">The number of seconds to wait for validation before timing out.</param>
        /// <returns>True, when the input system is valid, otherwise false.</returns>
        public static async Task<bool> ValidateCameraSystemAsync(int timeout = 10)
        {
            try
            {
                await CameraSystem.WaitUntil(system => system != null, timeout);
            }
            catch (Exception e)
            {
                Debug.LogError(e);
                return false;
            }

            return true;
        }

        #endregion Camera System

        #region Input System

        private static IMixedRealityInputSystem inputSystem = null;

        /// <summary>
        /// The current <see cref="IMixedRealityInputSystem"/> registered with the Mixed Reality Toolkit.
        /// </summary>
        public static IMixedRealityInputSystem InputSystem
        {
            get
            {
                if (!IsInitialized ||
                    IsApplicationQuitting ||
                    instance.activeProfile == null ||
                    instance.activeProfile != null && !instance.activeProfile.IsInputSystemEnabled)
                {
                    return null;
                }

                if (inputSystem != null)
                {
                    return inputSystem;
                }

                inputSystem = GetService<IMixedRealityInputSystem>(showLogs: logInputSystem);
                // If we found a valid system, then we turn logging back on for the next time we need to search.
                // If we didn't find a valid system, then we stop logging so we don't spam the debug window.
                logInputSystem = inputSystem != null;
                return inputSystem;
            }
        }

        private static bool logInputSystem = true;

        /// <summary>
        /// Waits for the <see cref="IMixedRealityInputSystem"/> to be valid.
        /// </summary>
        /// <param name="timeout">The number of seconds to wait for validation before timing out.</param>
        /// <returns>True, when the input system is valid, otherwise false.</returns>
        public static async Task<bool> ValidateInputSystemAsync(int timeout = 10)
        {
            try
            {
                await InputSystem.WaitUntil(system => system != null, timeout);
            }
            catch (Exception e)
            {
                Debug.LogError(e);
                return false;
            }

            return true;
        }

        #endregion Input System

        #region Boundary System

        private static IMixedRealityBoundarySystem boundarySystem = null;

        /// <summary>
        /// The current <see cref="IMixedRealityBoundarySystem"/> registered with the Mixed Reality Toolkit.
        /// </summary>
        public static IMixedRealityBoundarySystem BoundarySystem
        {
            get
            {
                if (!IsInitialized ||
                    IsApplicationQuitting ||
                    instance.activeProfile == null ||
                    instance.activeProfile != null && !instance.activeProfile.IsBoundarySystemEnabled)
                {
                    return null;
                }

                if (boundarySystem != null)
                {
                    return boundarySystem;
                }

                boundarySystem = GetService<IMixedRealityBoundarySystem>(showLogs: logBoundarySystem);
                // If we found a valid system, then we turn logging back on for the next time we need to search.
                // If we didn't find a valid system, then we stop logging so we don't spam the debug window.
                logBoundarySystem = boundarySystem != null;
                return boundarySystem;
            }
        }

        private static bool logBoundarySystem = true;

        /// <summary>
        /// Waits for the <see cref="IMixedRealityBoundarySystem"/> to be valid.
        /// </summary>
        /// <param name="timeout">The number of seconds to wait for validation before timing out.</param>
        /// <returns>True, when the input system is valid, otherwise false.</returns>
        public static async Task<bool> ValidateBoundarySystemAsync(int timeout = 10)
        {
            try
            {
                await BoundarySystem.WaitUntil(system => system != null, timeout);
            }
            catch (Exception e)
            {
                Debug.LogError(e);
                return false;
            }

            return true;
        }

        #endregion Boundary System

        #region Spatial Awareness System

        private static IMixedRealitySpatialAwarenessSystem spatialAwarenessSystem = null;

        /// <summary>
        /// The current <see cref="IMixedRealitySpatialAwarenessSystem"/> registered with the Mixed Reality Toolkit.
        /// </summary>
        public static IMixedRealitySpatialAwarenessSystem SpatialAwarenessSystem
        {
            get
            {
                if (!IsInitialized ||
                    IsApplicationQuitting ||
                    instance.activeProfile == null ||
                    instance.activeProfile != null && !instance.activeProfile.IsSpatialAwarenessSystemEnabled)
                {
                    return null;
                }

                if (spatialAwarenessSystem != null)
                {
                    return spatialAwarenessSystem;
                }

                spatialAwarenessSystem = GetService<IMixedRealitySpatialAwarenessSystem>(showLogs: logSpatialAwarenessSystem);
                // If we found a valid system, then we turn logging back on for the next time we need to search.
                // If we didn't find a valid system, then we stop logging so we don't spam the debug window.
                logSpatialAwarenessSystem = spatialAwarenessSystem != null;
                return spatialAwarenessSystem;
            }
        }

        private static bool logSpatialAwarenessSystem = true;

        /// <summary>
        /// Waits for the <see cref="IMixedRealitySpatialAwarenessSystem"/> to be valid.
        /// </summary>
        /// <param name="timeout">The number of seconds to wait for validation before timing out.</param>
        /// <returns>True, when the input system is valid, otherwise false.</returns>
        public static async Task<bool> ValidateSpatialAwarenessSystemAsync(int timeout = 10)
        {
            try
            {
                await SpatialAwarenessSystem.WaitUntil(system => system != null, timeout);
            }
            catch (Exception e)
            {
                Debug.LogError(e);
                return false;
            }

            return true;
        }

        #endregion Spatial Awareness System

        #region Teleport System

        private static IMixedRealityTeleportSystem teleportSystem = null;

        /// <summary>
        /// The current <see cref="IMixedRealityTeleportSystem"/> registered with the Mixed Reality Toolkit.
        /// </summary>
        public static IMixedRealityTeleportSystem TeleportSystem
        {
            get
            {
                if (!IsInitialized ||
                    IsApplicationQuitting ||
                    instance.activeProfile == null ||
                    instance.activeProfile != null && !instance.activeProfile.IsTeleportSystemEnabled)
                {
                    return null;
                }

                if (teleportSystem != null)
                {
                    return teleportSystem;
                }

                teleportSystem = GetService<IMixedRealityTeleportSystem>(showLogs: logTeleportSystem);
                // If we found a valid system, then we turn logging back on for the next time we need to search.
                // If we didn't find a valid system, then we stop logging so we don't spam the debug window.
                logTeleportSystem = teleportSystem != null;
                return teleportSystem;
            }
        }

        private static bool logTeleportSystem = true;

        /// <summary>
        /// Waits for the <see cref="IMixedRealityTeleportSystem"/> to be valid.
        /// </summary>
        /// <param name="timeout">The number of seconds to wait for validation before timing out.</param>
        /// <returns>True, when the input system is valid, otherwise false.</returns>
        public static async Task<bool> ValidateTeleportSystemAsync(int timeout = 10)
        {
            try
            {
                await TeleportSystem.WaitUntil(system => system != null, timeout);
            }
            catch (Exception e)
            {
                Debug.LogError(e);
                return false;
            }

            return true;
        }

        #endregion Teleport System

        #region Networking System

        private static IMixedRealityNetworkingSystem networkingSystem = null;

        /// <summary>
        /// The current <see cref="IMixedRealityNetworkingSystem"/> registered with the Mixed Reality Toolkit.
        /// </summary>
        public static IMixedRealityNetworkingSystem NetworkingSystem
        {
            get
            {
                if (!IsInitialized ||
                    IsApplicationQuitting ||
                    instance.activeProfile == null ||
                    instance.activeProfile != null && !instance.activeProfile.IsNetworkingSystemEnabled)
                {
                    return null;
                }

                if (networkingSystem != null)
                {
                    return networkingSystem;
                }

                networkingSystem = GetService<IMixedRealityNetworkingSystem>(showLogs: logNetworkingSystem);
                // If we found a valid system, then we turn logging back on for the next time we need to search.
                // If we didn't find a valid system, then we stop logging so we don't spam the debug window.
                logNetworkingSystem = networkingSystem != null;
                return networkingSystem;
            }
        }

        private static bool logNetworkingSystem = true;

<<<<<<< HEAD
        private static IMixedRealityNativeLibrarySystem nativeLibrarySystem = null;

        /// <summary>
        /// The current Native Library System registered with the Mixed Reality Toolkit.
        /// </summary>
        public static IMixedRealityNativeLibrarySystem NativeLibrarySystem
        {
            get
            {
                if (!IsInitialized ||
                    IsApplicationQuitting ||
                    instance.activeProfile == null ||
                    (instance.activeProfile != null && !instance.activeProfile.IsNativeLibrarySystemEnabled))
                {
                    return null;
                }

                if (nativeLibrarySystem != null)
                {
                    return nativeLibrarySystem;
                }

                nativeLibrarySystem = GetService<IMixedRealityNativeLibrarySystem>(showLogs: logNativeLibrarySystem);
                // If we found a valid system, then we turn logging back on for the next time we need to search.
                // If we didn't find a valid system, then we stop logging so we don't spam the debug window.
                logNativeLibrarySystem = nativeLibrarySystem != null;
                return nativeLibrarySystem;
            }
        }

        private static bool logNativeLibrarySystem = true;
=======
        /// <summary>
        /// Waits for the <see cref="IMixedRealityNetworkingSystem"/> to be valid.
        /// </summary>
        /// <param name="timeout">The number of seconds to wait for validation before timing out.</param>
        /// <returns>True, when the input system is valid, otherwise false.</returns>
        public static async Task<bool> ValidateNetworkingSystemAsync(int timeout = 10)
        {
            try
            {
                await NetworkingSystem.WaitUntil(system => system != null, timeout);
            }
            catch (Exception e)
            {
                Debug.LogError(e);
                return false;
            }

            return true;
        }

        #endregion Networking System

        #region Diagnostics System
>>>>>>> 8b84d5a6

        private static IMixedRealityDiagnosticsSystem diagnosticsSystem = null;

        /// <summary>
        /// The current <see cref="IMixedRealityDiagnosticsSystem"/> registered with the Mixed Reality Toolkit.
        /// </summary>
        public static IMixedRealityDiagnosticsSystem DiagnosticsSystem
        {
            get
            {
                if (!IsInitialized ||
                    IsApplicationQuitting ||
                    instance.activeProfile == null ||
                    instance.activeProfile != null && !instance.activeProfile.IsDiagnosticsSystemEnabled)
                {
                    return null;
                }

                if (diagnosticsSystem != null)
                {
                    return diagnosticsSystem;
                }

                diagnosticsSystem = GetService<IMixedRealityDiagnosticsSystem>(showLogs: logDiagnosticsSystem);
                // If we found a valid system, then we turn logging back on for the next time we need to search.
                // If we didn't find a valid system, then we stop logging so we don't spam the debug window.
                logDiagnosticsSystem = diagnosticsSystem != null;
                return diagnosticsSystem;
            }
        }

        private static bool logDiagnosticsSystem = true;

        /// <summary>
        /// Waits for the <see cref="IMixedRealityDiagnosticsSystem"/> to be valid.
        /// </summary>
        /// <param name="timeout">The number of seconds to wait for validation before timing out.</param>
        /// <returns>True, when the input system is valid, otherwise false.</returns>
        public static async Task<bool> ValidateDiagnosticsSystemAsync(int timeout = 10)
        {
            try
            {
                await DiagnosticsSystem.WaitUntil(system => system != null, timeout);
            }
            catch (Exception e)
            {
                Debug.LogError(e);
                return false;
            }

            return true;
        }

        #endregion Diagnostics System

        #endregion Core System Accessors

        #region IDisposable Implementation

        private bool disposed;

        ~MixedRealityToolkit()
        {
            OnDispose(true);
        }

        /// <summary>
        /// Dispose the <see cref="MixedRealityToolkit"/> object.
        /// </summary>
        public void Dispose()
        {
            if (disposed) { return; }
            disposed = true;
            GC.SuppressFinalize(this);
            OnDispose(false);
        }

        private void OnDispose(bool finalizing)
        {
            if (instance == this)
            {
                instance = null;
                searchForInstance = true;
            }
        }

        #endregion IDisposable Implementation
    }
}<|MERGE_RESOLUTION|>--- conflicted
+++ resolved
@@ -2219,7 +2219,86 @@
 
         private static bool logNetworkingSystem = true;
 
-<<<<<<< HEAD
+        /// <summary>
+        /// Waits for the <see cref="IMixedRealityNetworkingSystem"/> to be valid.
+        /// </summary>
+        /// <param name="timeout">The number of seconds to wait for validation before timing out.</param>
+        /// <returns>True, when the input system is valid, otherwise false.</returns>
+        public static async Task<bool> ValidateNetworkingSystemAsync(int timeout = 10)
+        {
+            try
+            {
+                await NetworkingSystem.WaitUntil(system => system != null, timeout);
+            }
+            catch (Exception e)
+            {
+                Debug.LogError(e);
+                return false;
+            }
+
+            return true;
+        }
+
+        #endregion Networking System
+
+        #region Diagnostics System
+
+        private static IMixedRealityDiagnosticsSystem diagnosticsSystem = null;
+
+        /// <summary>
+        /// The current <see cref="IMixedRealityDiagnosticsSystem"/> registered with the Mixed Reality Toolkit.
+        /// </summary>
+        public static IMixedRealityDiagnosticsSystem DiagnosticsSystem
+        {
+            get
+            {
+                if (!IsInitialized ||
+                    IsApplicationQuitting ||
+                    instance.activeProfile == null ||
+                    instance.activeProfile != null && !instance.activeProfile.IsDiagnosticsSystemEnabled)
+                {
+                    return null;
+                }
+
+                if (diagnosticsSystem != null)
+                {
+                    return diagnosticsSystem;
+                }
+
+                diagnosticsSystem = GetService<IMixedRealityDiagnosticsSystem>(showLogs: logDiagnosticsSystem);
+                // If we found a valid system, then we turn logging back on for the next time we need to search.
+                // If we didn't find a valid system, then we stop logging so we don't spam the debug window.
+                logDiagnosticsSystem = diagnosticsSystem != null;
+                return diagnosticsSystem;
+            }
+        }
+
+        private static bool logDiagnosticsSystem = true;
+
+        /// <summary>
+        /// Waits for the <see cref="IMixedRealityDiagnosticsSystem"/> to be valid.
+        /// </summary>
+        /// <param name="timeout">The number of seconds to wait for validation before timing out.</param>
+        /// <returns>True, when the input system is valid, otherwise false.</returns>
+        public static async Task<bool> ValidateDiagnosticsSystemAsync(int timeout = 10)
+        {
+            try
+            {
+                await DiagnosticsSystem.WaitUntil(system => system != null, timeout);
+            }
+            catch (Exception e)
+            {
+                Debug.LogError(e);
+                return false;
+            }
+
+            return true;
+        }
+
+        #endregion Diagnostics System
+
+        #region Native Library System
+
         private static IMixedRealityNativeLibrarySystem nativeLibrarySystem = null;
 
         /// <summary>
@@ -2251,17 +2330,17 @@
         }
 
         private static bool logNativeLibrarySystem = true;
-=======
-        /// <summary>
-        /// Waits for the <see cref="IMixedRealityNetworkingSystem"/> to be valid.
+
+        /// <summary>
+        /// Waits for the <see cref="IMixedRealityNativeLibrarySystem"/> to be valid.
         /// </summary>
         /// <param name="timeout">The number of seconds to wait for validation before timing out.</param>
         /// <returns>True, when the input system is valid, otherwise false.</returns>
-        public static async Task<bool> ValidateNetworkingSystemAsync(int timeout = 10)
+        public static async Task<bool> ValidateNativeLibrarySystemAsync(int timeout = 10)
         {
             try
             {
-                await NetworkingSystem.WaitUntil(system => system != null, timeout);
+                await NativeLibrarySystem.WaitUntil(system => system != null, timeout);
             }
             catch (Exception e)
             {
@@ -2272,64 +2351,7 @@
             return true;
         }
 
-        #endregion Networking System
-
-        #region Diagnostics System
->>>>>>> 8b84d5a6
-
-        private static IMixedRealityDiagnosticsSystem diagnosticsSystem = null;
-
-        /// <summary>
-        /// The current <see cref="IMixedRealityDiagnosticsSystem"/> registered with the Mixed Reality Toolkit.
-        /// </summary>
-        public static IMixedRealityDiagnosticsSystem DiagnosticsSystem
-        {
-            get
-            {
-                if (!IsInitialized ||
-                    IsApplicationQuitting ||
-                    instance.activeProfile == null ||
-                    instance.activeProfile != null && !instance.activeProfile.IsDiagnosticsSystemEnabled)
-                {
-                    return null;
-                }
-
-                if (diagnosticsSystem != null)
-                {
-                    return diagnosticsSystem;
-                }
-
-                diagnosticsSystem = GetService<IMixedRealityDiagnosticsSystem>(showLogs: logDiagnosticsSystem);
-                // If we found a valid system, then we turn logging back on for the next time we need to search.
-                // If we didn't find a valid system, then we stop logging so we don't spam the debug window.
-                logDiagnosticsSystem = diagnosticsSystem != null;
-                return diagnosticsSystem;
-            }
-        }
-
-        private static bool logDiagnosticsSystem = true;
-
-        /// <summary>
-        /// Waits for the <see cref="IMixedRealityDiagnosticsSystem"/> to be valid.
-        /// </summary>
-        /// <param name="timeout">The number of seconds to wait for validation before timing out.</param>
-        /// <returns>True, when the input system is valid, otherwise false.</returns>
-        public static async Task<bool> ValidateDiagnosticsSystemAsync(int timeout = 10)
-        {
-            try
-            {
-                await DiagnosticsSystem.WaitUntil(system => system != null, timeout);
-            }
-            catch (Exception e)
-            {
-                Debug.LogError(e);
-                return false;
-            }
-
-            return true;
-        }
-
-        #endregion Diagnostics System
+        #endregion Native Library System
 
         #endregion Core System Accessors
 
