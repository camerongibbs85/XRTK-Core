{
  "name": "com.xrtk.core",
  "displayName": "XRTK.Core",
  "description": "The core framework of the Mixed Reality Toolkit",
<<<<<<< HEAD
  "version": "0.2.0",
=======
  "version": "0.1.15",
>>>>>>> c756032c
  "unity": "2019.1",
  "license": "MIT",
  "repository": {
    "type": "git",
    "url": "git+https://github.com/XRTK/XRTK-Core.git"
  },
  "src": "Assets/XRTK",
  "author": "XRTK Team (https://github.com/XRTK)"
}<|MERGE_RESOLUTION|>--- conflicted
+++ resolved
@@ -2,11 +2,7 @@
   "name": "com.xrtk.core",
   "displayName": "XRTK.Core",
   "description": "The core framework of the Mixed Reality Toolkit",
-<<<<<<< HEAD
-  "version": "0.2.0",
-=======
   "version": "0.1.15",
->>>>>>> c756032c
   "unity": "2019.1",
   "license": "MIT",
   "repository": {
