--- conflicted
+++ resolved
@@ -4,11 +4,8 @@
 using System;
 using System.Threading.Tasks;
 using UnityEngine;
-<<<<<<< HEAD
 using XRTK.Definitions;
-=======
 using XRTK.Definitions.Controllers;
->>>>>>> f41b4225
 using XRTK.Definitions.Devices;
 using XRTK.Definitions.InputSystem;
 using XRTK.Definitions.Utilities;
@@ -152,7 +149,7 @@
                     {
                         SetupDefaultInteractions(ControllerHandedness);
 
-                        // We still don't have controller mappings, so this may be a custom controller. 
+                        // We still don't have controller mappings, so this may be a custom controller.
                         if (Interactions == null || Interactions.Length < 1)
                         {
                             Debug.LogWarning($"No Controller interaction mappings found for {controllerMappings[i].Description}!\nThe default interactions were assigned.");
@@ -173,7 +170,7 @@
         }
 
         /// <summary>
-        /// Assign the default interactions based on controller handedness if necessary. 
+        /// Assign the default interactions based on controller handedness if necessary.
         /// </summary>
         /// <param name="controllerHandedness"></param>
         public abstract void SetupDefaultInteractions(Handedness controllerHandedness);
@@ -214,8 +211,8 @@
         /// (Given a user can, have no system default and override specific controller types with a system default, OR, enable a system system default but override that default for specific controllers)
         /// Flow is as follows:
         /// 1. Check if either there is a global setting for an system override and if there is a specific customization for that controller type
-        /// 2. If either the there is a system data and either the 
-        /// 
+        /// 2. If either the there is a system data and either the
+        ///
         /// </remarks>
         internal async Task TryRenderControllerModelAsync(Type controllerType, byte[] glbData = null, bool useAlternatePoseAction = false)
         {
