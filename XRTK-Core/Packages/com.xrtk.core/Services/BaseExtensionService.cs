﻿// Copyright (c) Microsoft Corporation. All rights reserved.
// Licensed under the MIT License. See LICENSE in the project root for license information.

using XRTK.Definitions;
using XRTK.Interfaces;

namespace XRTK.Services
{
    /// <summary>
    /// The base extension service implements <see cref="IMixedRealityExtensionService"/> and provides default properties for all extension services.
    /// </summary>
    /// <remarks>
    /// Empty, but reserved for future use, in case additional <see cref="IMixedRealityExtensionService"/> properties or methods are assigned.
    /// </remarks>
    public abstract class BaseExtensionService : BaseServiceWithConstructor, IMixedRealityExtensionService
    {
        /// <summary>
        /// Constructor.
        /// </summary>
        /// <param name="name"></param>
        /// <param name="priority"></param>
        /// <param name="profile"></param>
<<<<<<< HEAD
        public BaseExtensionService(string name, uint priority, BaseMixedRealityExtensionServiceProfile profile)
            : base(name, priority) { }
=======
        public BaseExtensionService(string name, uint priority, MixedRealityRegisteredServiceProvidersProfile profile) : base(name, priority) { }
>>>>>>> 6d83b00c
    }
}<|MERGE_RESOLUTION|>--- conflicted
+++ resolved
@@ -20,11 +20,6 @@
         /// <param name="name"></param>
         /// <param name="priority"></param>
         /// <param name="profile"></param>
-<<<<<<< HEAD
-        public BaseExtensionService(string name, uint priority, BaseMixedRealityExtensionServiceProfile profile)
-            : base(name, priority) { }
-=======
         public BaseExtensionService(string name, uint priority, MixedRealityRegisteredServiceProvidersProfile profile) : base(name, priority) { }
->>>>>>> 6d83b00c
     }
 }