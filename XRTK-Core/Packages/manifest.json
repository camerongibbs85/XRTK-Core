{
  "scopedRegistries": [
    {
      "name": "XRTK",
      "url": "http://upm.xrtk.io:4873/",
      "scopes": [
        "com.xrtk"
      ]
    }
  ],
  "dependencies": {
    "com.unity.package-manager-ui": "2.1.2",
    "com.unity.textmeshpro": "2.0.1",
<<<<<<< HEAD
    "com.unity.xr.legacyinputhelpers": "2.1.3",
=======
    "com.unity.xr.legacyinputhelpers": "2.1.4",
>>>>>>> 533ff2e7
    "com.unity.xr.magicleap": "2.0.0-preview.19",
    "com.unity.xr.oculus.android": "1.38.6",
    "com.unity.xr.oculus.standalone": "1.38.4",
    "com.unity.xr.openvr.standalone": "1.0.5",
    "com.unity.xr.windowsmr.metro": "1.0.19",
    "com.unity.modules.ai": "1.0.0",
    "com.unity.modules.animation": "1.0.0",
    "com.unity.modules.assetbundle": "1.0.0",
    "com.unity.modules.audio": "1.0.0",
    "com.unity.modules.cloth": "1.0.0",
    "com.unity.modules.director": "1.0.0",
    "com.unity.modules.imageconversion": "1.0.0",
    "com.unity.modules.imgui": "1.0.0",
    "com.unity.modules.jsonserialize": "1.0.0",
    "com.unity.modules.particlesystem": "1.0.0",
    "com.unity.modules.physics": "1.0.0",
    "com.unity.modules.physics2d": "1.0.0",
    "com.unity.modules.screencapture": "1.0.0",
    "com.unity.modules.terrain": "1.0.0",
    "com.unity.modules.terrainphysics": "1.0.0",
    "com.unity.modules.tilemap": "1.0.0",
    "com.unity.modules.ui": "1.0.0",
    "com.unity.modules.uielements": "1.0.0",
    "com.unity.modules.umbra": "1.0.0",
    "com.unity.modules.unityanalytics": "1.0.0",
    "com.unity.modules.unitywebrequest": "1.0.0",
    "com.unity.modules.unitywebrequestassetbundle": "1.0.0",
    "com.unity.modules.unitywebrequestaudio": "1.0.0",
    "com.unity.modules.unitywebrequesttexture": "1.0.0",
    "com.unity.modules.unitywebrequestwww": "1.0.0",
    "com.unity.modules.vehicles": "1.0.0",
    "com.unity.modules.video": "1.0.0",
    "com.unity.modules.vr": "1.0.0",
    "com.unity.modules.wind": "1.0.0",
    "com.unity.modules.xr": "1.0.0"
  }
}<|MERGE_RESOLUTION|>--- conflicted
+++ resolved
@@ -11,11 +11,7 @@
   "dependencies": {
     "com.unity.package-manager-ui": "2.1.2",
     "com.unity.textmeshpro": "2.0.1",
-<<<<<<< HEAD
-    "com.unity.xr.legacyinputhelpers": "2.1.3",
-=======
     "com.unity.xr.legacyinputhelpers": "2.1.4",
->>>>>>> 533ff2e7
     "com.unity.xr.magicleap": "2.0.0-preview.19",
     "com.unity.xr.oculus.android": "1.38.6",
     "com.unity.xr.oculus.standalone": "1.38.4",
